--- conflicted
+++ resolved
@@ -265,7 +265,6 @@
 	if (!aa_policy_init(&profile->base, NULL, hname, gfp))
 		goto fail;
 	if (!aa_label_init(&profile->label, 1))
-<<<<<<< HEAD
 		goto fail;
 
 	/* update being set needed by fs interface */
@@ -280,99 +279,6 @@
 	profile->label.hname = profile->base.hname;
 	profile->label.flags |= FLAG_PROFILE;
 	profile->label.vec[0] = profile;
-
-	/* refcount released by caller */
-	return profile;
-
-fail:
-	aa_free_profile(profile);
-
-	return NULL;
-}
-
-/**
- * aa_new_null_profile - create or find a null-X learning profile
- * @parent: profile that caused this profile to be created (NOT NULL)
- * @hat: true if the null- learning profile is a hat
- * @base: name to base the null profile off of
- * @gfp: type of allocation
- *
- * Find/Create a null- complain mode profile used in learning mode.  The
- * name of the profile is unique and follows the format of parent//null-XXX.
- * where XXX is based on the @name or if that fails or is not supplied
- * a unique number
- *
- * null profiles are added to the profile list but the list does not
- * hold a count on them so that they are automatically released when
- * not in use.
- *
- * Returns: new refcounted profile else NULL on failure
- */
-struct aa_profile *aa_new_null_profile(struct aa_profile *parent, bool hat,
-				       const char *base, gfp_t gfp)
-{
-	struct aa_profile *profile;
-	char *name;
-
-	AA_BUG(!parent);
-
-	if (base) {
-		name = kmalloc(strlen(parent->base.hname) + 8 + strlen(base),
-			       gfp);
-		if (name) {
-			sprintf(name, "%s//null-%s", parent->base.hname, base);
-			goto name;
-		}
-		/* fall through to try shorter uniq */
-	}
-
-	name = kmalloc(strlen(parent->base.hname) + 2 + 7 + 8, gfp);
-	if (!name)
-		return NULL;
-	sprintf(name, "%s//null-%x", parent->base.hname,
-		atomic_inc_return(&parent->ns->uniq_null));
-
-name:
-	/* lookup to see if this is a dup creation */
-	profile = aa_find_child(parent, basename(name));
-	if (profile)
-		goto out;
-
-	profile = aa_alloc_profile(name, NULL, gfp);
-	if (!profile)
-		goto fail;
-
-	profile->mode = APPARMOR_COMPLAIN;
-	profile->label.flags |= FLAG_NULL;
-	if (hat)
-		profile->label.flags |= FLAG_HAT;
-	profile->path_flags = parent->path_flags;
-
-	/* released on free_profile */
-	rcu_assign_pointer(profile->parent, aa_get_profile(parent));
-	profile->ns = aa_get_ns(parent->ns);
-	profile->file.dfa = aa_get_dfa(nulldfa);
-	profile->policy.dfa = aa_get_dfa(nulldfa);
-
-	mutex_lock(&profile->ns->lock);
-	__add_profile(&parent->base.profiles, profile);
-	mutex_unlock(&profile->ns->lock);
-=======
-		goto fail;
-
-	/* update being set needed by fs interface */
-	if (!proxy) {
-		proxy = aa_alloc_proxy(&profile->label, gfp);
-		if (!proxy)
-			goto fail;
-	} else
-		aa_get_proxy(proxy);
-	profile->label.proxy = proxy;
-
-	profile->label.hname = profile->base.hname;
-	profile->label.flags |= FLAG_PROFILE;
-	profile->label.vec[0] = profile;
->>>>>>> bb176f67
 
 	/* refcount released by caller */
 	return profile;
