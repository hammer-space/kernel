--- conflicted
+++ resolved
@@ -67,14 +67,11 @@
 	regs->r7 = *args++;
 	regs->r8 = *args++;
 	regs->r9 = *args;
-<<<<<<< HEAD
-=======
 }
 
 static inline int syscall_get_arch(struct task_struct *task)
 {
 	return AUDIT_ARCH_NIOS2;
->>>>>>> 0ecfebd2
 }
 
 #endif