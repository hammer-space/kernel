// SPDX-License-Identifier: GPL-2.0
#include "skeleton.dtsi"

/ {
	model = "Aspeed BMC";
	compatible = "aspeed,ast2400";
	#address-cells = <1>;
	#size-cells = <1>;
	interrupt-parent = <&vic>;

	aliases {
		i2c0 = &i2c0;
		i2c1 = &i2c1;
		i2c2 = &i2c2;
		i2c3 = &i2c3;
		i2c4 = &i2c4;
		i2c5 = &i2c5;
		i2c6 = &i2c6;
		i2c7 = &i2c7;
		i2c8 = &i2c8;
		i2c9 = &i2c9;
		i2c10 = &i2c10;
		i2c11 = &i2c11;
		i2c12 = &i2c12;
		i2c13 = &i2c13;
		serial0 = &uart1;
		serial1 = &uart2;
		serial2 = &uart3;
		serial3 = &uart4;
		serial4 = &uart5;
		serial5 = &vuart;
	};

	cpus {
		#address-cells = <1>;
		#size-cells = <0>;

		cpu@0 {
			compatible = "arm,arm926ej-s";
			device_type = "cpu";
			reg = <0>;
		};
	};

	ahb {
		compatible = "simple-bus";
		#address-cells = <1>;
		#size-cells = <1>;
		ranges;

		fmc: flash-controller@1e620000 {
			reg = < 0x1e620000 0x94
				0x20000000 0x10000000 >;
			#address-cells = <1>;
			#size-cells = <0>;
			compatible = "aspeed,ast2400-fmc";
			status = "disabled";
			interrupts = <19>;
			flash@0 {
				reg = < 0 >;
				compatible = "jedec,spi-nor";
				status = "disabled";
			};
		};

		spi: flash-controller@1e630000 {
			reg = < 0x1e630000 0x18
				0x30000000 0x10000000 >;
			#address-cells = <1>;
			#size-cells = <0>;
			compatible = "aspeed,ast2400-spi";
			status = "disabled";
			flash@0 {
				reg = < 0 >;
				compatible = "jedec,spi-nor";
				status = "disabled";
			};
		};

		vic: interrupt-controller@1e6c0080 {
			compatible = "aspeed,ast2400-vic";
			interrupt-controller;
			#interrupt-cells = <1>;
			valid-sources = <0xffffffff 0x0007ffff>;
			reg = <0x1e6c0080 0x80>;
		};

		mac0: ethernet@1e660000 {
			compatible = "aspeed,ast2400-mac", "faraday,ftgmac100";
			reg = <0x1e660000 0x180>;
			interrupts = <2>;
			status = "disabled";
		};

		mac1: ethernet@1e680000 {
			compatible = "aspeed,ast2400-mac", "faraday,ftgmac100";
			reg = <0x1e680000 0x180>;
			interrupts = <3>;
			status = "disabled";
		};

		apb {
			compatible = "simple-bus";
			#address-cells = <1>;
			#size-cells = <1>;
			ranges;

			syscon: syscon@1e6e2000 {
				compatible = "aspeed,g4-scu", "syscon", "simple-mfd";
				reg = <0x1e6e2000 0x1a8>;
				#address-cells = <1>;
				#size-cells = <0>;

                                clk_clkin: clk_clkin {
                                        #clock-cells = <0>;
                                        compatible = "fixed-clock";
                                        clock-frequency = <48000000>;
                                };

                                clk_hpll: clk_hpll@70 {
                                        #clock-cells = <0>;
                                        compatible = "aspeed,g4-hpll-clock", "fixed-clock";
                                        reg = <0x70>;
                                        clocks = <&clk_clkin>;
                                        clock-frequency = <384000000>;
                                };

                                clk_ahb: clk_ahb@70 {
                                        #clock-cells = <0>;
                                        compatible = "aspeed,g4-ahb-clock", "fixed-clock";
                                        reg = <0x70>;
                                        clocks = <&clk_hpll>;
                                        clock-frequency = <192000000>;
                                };

                                clk_apb: clk_apb@8 {
                                        #clock-cells = <0>;
                                        compatible = "aspeed,g4-apb-clock", "fixed-clock";
                                        reg = <0x08>;
                                        clocks = <&clk_hpll>;
                                        clock-frequency = <48000000>;
                                };

                                clk_uart: clk_uart@2c{
                                        #clock-cells = <0>;
                                        compatible = "aspeed,g4-uart-clock", "fixed-clock";
                                        reg = <0x2c>;
                                        clock-frequency = <24000000>;
                                };

				pinctrl: pinctrl {
					compatible = "aspeed,g4-pinctrl";
				};
			};

			adc: adc@1e6e9000 {
				compatible = "aspeed,ast2400-adc";
				reg = <0x1e6e9000 0xb0>;
				clocks = <&clk_apb>;
				#io-channel-cells = <1>;
				status = "disabled";
			};

			sram@1e720000 {
				compatible = "mmio-sram";
				reg = <0x1e720000 0x8000>;	// 32K
			};

			gpio: gpio@1e780000 {
				#gpio-cells = <2>;
				gpio-controller;
				compatible = "aspeed,ast2400-gpio";
				reg = <0x1e780000 0x1000>;
				interrupts = <20>;
				gpio-ranges = <&pinctrl 0 0 220>;
				interrupt-controller;
			};

			timer: timer@1e782000 {
				/* This timer is a Faraday FTTMR010 derivative */
				compatible = "aspeed,ast2400-timer";
				reg = <0x1e782000 0x90>;
				interrupts = <16 17 18 35 36 37 38 39>;
				clocks = <&clk_apb>;
				clock-names = "PCLK";
			};

			uart1: serial@1e783000 {
				compatible = "ns16550a";
				reg = <0x1e783000 0x20>;
				reg-shift = <2>;
				interrupts = <9>;
				clocks = <&clk_uart>;
				no-loopback-test;
				status = "disabled";
			};

			uart5: serial@1e784000 {
				compatible = "ns16550a";
				reg = <0x1e784000 0x20>;
				reg-shift = <2>;
				interrupts = <10>;
				clocks = <&clk_uart>;
				no-loopback-test;
				status = "disabled";
			};

			wdt1: watchdog@1e785000 {
				compatible = "aspeed,ast2400-wdt";
				reg = <0x1e785000 0x1c>;
			};

			wdt2: watchdog@1e785020 {
				compatible = "aspeed,ast2400-wdt";
				reg = <0x1e785020 0x1c>;
			};

			vuart: serial@1e787000 {
				compatible = "aspeed,ast2400-vuart";
				reg = <0x1e787000 0x40>;
				reg-shift = <2>;
<<<<<<< HEAD
				interrupts = <10>;
=======
				interrupts = <8>;
>>>>>>> 5fa4ec9c
				clocks = <&clk_uart>;
				no-loopback-test;
				status = "disabled";
			};

			uart2: serial@1e78d000 {
				compatible = "ns16550a";
				reg = <0x1e78d000 0x20>;
				reg-shift = <2>;
				interrupts = <32>;
				clocks = <&clk_uart>;
				no-loopback-test;
				status = "disabled";
			};

			uart3: serial@1e78e000 {
				compatible = "ns16550a";
				reg = <0x1e78e000 0x20>;
				reg-shift = <2>;
				interrupts = <33>;
				clocks = <&clk_uart>;
				no-loopback-test;
				status = "disabled";
			};

			uart4: serial@1e78f000 {
				compatible = "ns16550a";
				reg = <0x1e78f000 0x20>;
				reg-shift = <2>;
				interrupts = <34>;
				clocks = <&clk_uart>;
				no-loopback-test;
				status = "disabled";
			};

			i2c: i2c@1e78a000 {
				compatible = "simple-bus";
				#address-cells = <1>;
				#size-cells = <1>;
				ranges = <0 0x1e78a000 0x1000>;
			};
		};
	};
};

&i2c {
	i2c_ic: interrupt-controller@0 {
		#interrupt-cells = <1>;
		compatible = "aspeed,ast2400-i2c-ic";
		reg = <0x0 0x40>;
		interrupts = <12>;
		interrupt-controller;
	};

	i2c0: i2c-bus@40 {
		#address-cells = <1>;
		#size-cells = <0>;
		#interrupt-cells = <1>;

		reg = <0x40 0x40>;
		compatible = "aspeed,ast2400-i2c-bus";
		clocks = <&clk_apb>;
		bus-frequency = <100000>;
		interrupts = <0>;
		interrupt-parent = <&i2c_ic>;
		status = "disabled";
		/* Does not need pinctrl properties */
	};

	i2c1: i2c-bus@80 {
		#address-cells = <1>;
		#size-cells = <0>;
		#interrupt-cells = <1>;

		reg = <0x80 0x40>;
		compatible = "aspeed,ast2400-i2c-bus";
		clocks = <&clk_apb>;
		bus-frequency = <100000>;
		interrupts = <1>;
		interrupt-parent = <&i2c_ic>;
		status = "disabled";
		/* Does not need pinctrl properties */
	};

	i2c2: i2c-bus@c0 {
		#address-cells = <1>;
		#size-cells = <0>;
		#interrupt-cells = <1>;

		reg = <0xc0 0x40>;
		compatible = "aspeed,ast2400-i2c-bus";
		clocks = <&clk_apb>;
		bus-frequency = <100000>;
		interrupts = <2>;
		interrupt-parent = <&i2c_ic>;
		pinctrl-names = "default";
		pinctrl-0 = <&pinctrl_i2c3_default>;
		status = "disabled";
	};

	i2c3: i2c-bus@100 {
		#address-cells = <1>;
		#size-cells = <0>;
		#interrupt-cells = <1>;

		reg = <0x100 0x40>;
		compatible = "aspeed,ast2400-i2c-bus";
		clocks = <&clk_apb>;
		bus-frequency = <100000>;
		interrupts = <3>;
		interrupt-parent = <&i2c_ic>;
		pinctrl-names = "default";
		pinctrl-0 = <&pinctrl_i2c4_default>;
		status = "disabled";
	};

	i2c4: i2c-bus@140 {
		#address-cells = <1>;
		#size-cells = <0>;
		#interrupt-cells = <1>;

		reg = <0x140 0x40>;
		compatible = "aspeed,ast2400-i2c-bus";
		clocks = <&clk_apb>;
		bus-frequency = <100000>;
		interrupts = <4>;
		interrupt-parent = <&i2c_ic>;
		pinctrl-names = "default";
		pinctrl-0 = <&pinctrl_i2c5_default>;
		status = "disabled";
	};

	i2c5: i2c-bus@180 {
		#address-cells = <1>;
		#size-cells = <0>;
		#interrupt-cells = <1>;

		reg = <0x180 0x40>;
		compatible = "aspeed,ast2400-i2c-bus";
		clocks = <&clk_apb>;
		bus-frequency = <100000>;
		interrupts = <5>;
		interrupt-parent = <&i2c_ic>;
		pinctrl-names = "default";
		pinctrl-0 = <&pinctrl_i2c6_default>;
		status = "disabled";
	};

	i2c6: i2c-bus@1c0 {
		#address-cells = <1>;
		#size-cells = <0>;
		#interrupt-cells = <1>;

		reg = <0x1c0 0x40>;
		compatible = "aspeed,ast2400-i2c-bus";
		clocks = <&clk_apb>;
		bus-frequency = <100000>;
		interrupts = <6>;
		interrupt-parent = <&i2c_ic>;
		pinctrl-names = "default";
		pinctrl-0 = <&pinctrl_i2c7_default>;
		status = "disabled";
	};

	i2c7: i2c-bus@300 {
		#address-cells = <1>;
		#size-cells = <0>;
		#interrupt-cells = <1>;

		reg = <0x300 0x40>;
		compatible = "aspeed,ast2400-i2c-bus";
		clocks = <&clk_apb>;
		bus-frequency = <100000>;
		interrupts = <7>;
		interrupt-parent = <&i2c_ic>;
		pinctrl-names = "default";
		pinctrl-0 = <&pinctrl_i2c8_default>;
		status = "disabled";
	};

	i2c8: i2c-bus@340 {
		#address-cells = <1>;
		#size-cells = <0>;
		#interrupt-cells = <1>;

		reg = <0x340 0x40>;
		compatible = "aspeed,ast2400-i2c-bus";
		clocks = <&clk_apb>;
		bus-frequency = <100000>;
		interrupts = <8>;
		interrupt-parent = <&i2c_ic>;
		pinctrl-names = "default";
		pinctrl-0 = <&pinctrl_i2c9_default>;
		status = "disabled";
	};

	i2c9: i2c-bus@380 {
		#address-cells = <1>;
		#size-cells = <0>;
		#interrupt-cells = <1>;

		reg = <0x380 0x40>;
		compatible = "aspeed,ast2400-i2c-bus";
		clocks = <&clk_apb>;
		bus-frequency = <100000>;
		interrupts = <9>;
		interrupt-parent = <&i2c_ic>;
		pinctrl-names = "default";
		pinctrl-0 = <&pinctrl_i2c10_default>;
		status = "disabled";
	};

	i2c10: i2c-bus@3c0 {
		#address-cells = <1>;
		#size-cells = <0>;
		#interrupt-cells = <1>;

		reg = <0x3c0 0x40>;
		compatible = "aspeed,ast2400-i2c-bus";
		clocks = <&clk_apb>;
		bus-frequency = <100000>;
		interrupts = <10>;
		interrupt-parent = <&i2c_ic>;
		pinctrl-names = "default";
		pinctrl-0 = <&pinctrl_i2c11_default>;
		status = "disabled";
	};

	i2c11: i2c-bus@400 {
		#address-cells = <1>;
		#size-cells = <0>;
		#interrupt-cells = <1>;

		reg = <0x400 0x40>;
		compatible = "aspeed,ast2400-i2c-bus";
		clocks = <&clk_apb>;
		bus-frequency = <100000>;
		interrupts = <11>;
		interrupt-parent = <&i2c_ic>;
		pinctrl-names = "default";
		pinctrl-0 = <&pinctrl_i2c12_default>;
		status = "disabled";
	};

	i2c12: i2c-bus@440 {
		#address-cells = <1>;
		#size-cells = <0>;
		#interrupt-cells = <1>;

		reg = <0x440 0x40>;
		compatible = "aspeed,ast2400-i2c-bus";
		clocks = <&clk_apb>;
		bus-frequency = <100000>;
		interrupts = <12>;
		interrupt-parent = <&i2c_ic>;
		pinctrl-names = "default";
		pinctrl-0 = <&pinctrl_i2c13_default>;
		status = "disabled";
	};

	i2c13: i2c-bus@480 {
		#address-cells = <1>;
		#size-cells = <0>;
		#interrupt-cells = <1>;

		reg = <0x480 0x40>;
		compatible = "aspeed,ast2400-i2c-bus";
		clocks = <&clk_apb>;
		bus-frequency = <100000>;
		interrupts = <13>;
		interrupt-parent = <&i2c_ic>;
		pinctrl-names = "default";
		pinctrl-0 = <&pinctrl_i2c14_default>;
		status = "disabled";
	};
};

&pinctrl {
	pinctrl_acpi_default: acpi_default {
		function = "ACPI";
		groups = "ACPI";
	};

	pinctrl_adc0_default: adc0_default {
		function = "ADC0";
		groups = "ADC0";
	};

	pinctrl_adc1_default: adc1_default {
		function = "ADC1";
		groups = "ADC1";
	};

	pinctrl_adc10_default: adc10_default {
		function = "ADC10";
		groups = "ADC10";
	};

	pinctrl_adc11_default: adc11_default {
		function = "ADC11";
		groups = "ADC11";
	};

	pinctrl_adc12_default: adc12_default {
		function = "ADC12";
		groups = "ADC12";
	};

	pinctrl_adc13_default: adc13_default {
		function = "ADC13";
		groups = "ADC13";
	};

	pinctrl_adc14_default: adc14_default {
		function = "ADC14";
		groups = "ADC14";
	};

	pinctrl_adc15_default: adc15_default {
		function = "ADC15";
		groups = "ADC15";
	};

	pinctrl_adc2_default: adc2_default {
		function = "ADC2";
		groups = "ADC2";
	};

	pinctrl_adc3_default: adc3_default {
		function = "ADC3";
		groups = "ADC3";
	};

	pinctrl_adc4_default: adc4_default {
		function = "ADC4";
		groups = "ADC4";
	};

	pinctrl_adc5_default: adc5_default {
		function = "ADC5";
		groups = "ADC5";
	};

	pinctrl_adc6_default: adc6_default {
		function = "ADC6";
		groups = "ADC6";
	};

	pinctrl_adc7_default: adc7_default {
		function = "ADC7";
		groups = "ADC7";
	};

	pinctrl_adc8_default: adc8_default {
		function = "ADC8";
		groups = "ADC8";
	};

	pinctrl_adc9_default: adc9_default {
		function = "ADC9";
		groups = "ADC9";
	};

	pinctrl_bmcint_default: bmcint_default {
		function = "BMCINT";
		groups = "BMCINT";
	};

	pinctrl_ddcclk_default: ddcclk_default {
		function = "DDCCLK";
		groups = "DDCCLK";
	};

	pinctrl_ddcdat_default: ddcdat_default {
		function = "DDCDAT";
		groups = "DDCDAT";
	};

	pinctrl_extrst_default: extrst_default {
		function = "EXTRST";
		groups = "EXTRST";
	};

	pinctrl_flack_default: flack_default {
		function = "FLACK";
		groups = "FLACK";
	};

	pinctrl_flbusy_default: flbusy_default {
		function = "FLBUSY";
		groups = "FLBUSY";
	};

	pinctrl_flwp_default: flwp_default {
		function = "FLWP";
		groups = "FLWP";
	};

	pinctrl_gpid_default: gpid_default {
		function = "GPID";
		groups = "GPID";
	};

	pinctrl_gpid0_default: gpid0_default {
		function = "GPID0";
		groups = "GPID0";
	};

	pinctrl_gpid2_default: gpid2_default {
		function = "GPID2";
		groups = "GPID2";
	};

	pinctrl_gpid4_default: gpid4_default {
		function = "GPID4";
		groups = "GPID4";
	};

	pinctrl_gpid6_default: gpid6_default {
		function = "GPID6";
		groups = "GPID6";
	};

	pinctrl_gpie0_default: gpie0_default {
		function = "GPIE0";
		groups = "GPIE0";
	};

	pinctrl_gpie2_default: gpie2_default {
		function = "GPIE2";
		groups = "GPIE2";
	};

	pinctrl_gpie4_default: gpie4_default {
		function = "GPIE4";
		groups = "GPIE4";
	};

	pinctrl_gpie6_default: gpie6_default {
		function = "GPIE6";
		groups = "GPIE6";
	};

	pinctrl_i2c10_default: i2c10_default {
		function = "I2C10";
		groups = "I2C10";
	};

	pinctrl_i2c11_default: i2c11_default {
		function = "I2C11";
		groups = "I2C11";
	};

	pinctrl_i2c12_default: i2c12_default {
		function = "I2C12";
		groups = "I2C12";
	};

	pinctrl_i2c13_default: i2c13_default {
		function = "I2C13";
		groups = "I2C13";
	};

	pinctrl_i2c14_default: i2c14_default {
		function = "I2C14";
		groups = "I2C14";
	};

	pinctrl_i2c3_default: i2c3_default {
		function = "I2C3";
		groups = "I2C3";
	};

	pinctrl_i2c4_default: i2c4_default {
		function = "I2C4";
		groups = "I2C4";
	};

	pinctrl_i2c5_default: i2c5_default {
		function = "I2C5";
		groups = "I2C5";
	};

	pinctrl_i2c6_default: i2c6_default {
		function = "I2C6";
		groups = "I2C6";
	};

	pinctrl_i2c7_default: i2c7_default {
		function = "I2C7";
		groups = "I2C7";
	};

	pinctrl_i2c8_default: i2c8_default {
		function = "I2C8";
		groups = "I2C8";
	};

	pinctrl_i2c9_default: i2c9_default {
		function = "I2C9";
		groups = "I2C9";
	};

	pinctrl_lpcpd_default: lpcpd_default {
		function = "LPCPD";
		groups = "LPCPD";
	};

	pinctrl_lpcpme_default: lpcpme_default {
		function = "LPCPME";
		groups = "LPCPME";
	};

	pinctrl_lpcrst_default: lpcrst_default {
		function = "LPCRST";
		groups = "LPCRST";
	};

	pinctrl_lpcsmi_default: lpcsmi_default {
		function = "LPCSMI";
		groups = "LPCSMI";
	};

	pinctrl_mac1link_default: mac1link_default {
		function = "MAC1LINK";
		groups = "MAC1LINK";
	};

	pinctrl_mac2link_default: mac2link_default {
		function = "MAC2LINK";
		groups = "MAC2LINK";
	};

	pinctrl_mdio1_default: mdio1_default {
		function = "MDIO1";
		groups = "MDIO1";
	};

	pinctrl_mdio2_default: mdio2_default {
		function = "MDIO2";
		groups = "MDIO2";
	};

	pinctrl_ncts1_default: ncts1_default {
		function = "NCTS1";
		groups = "NCTS1";
	};

	pinctrl_ncts2_default: ncts2_default {
		function = "NCTS2";
		groups = "NCTS2";
	};

	pinctrl_ncts3_default: ncts3_default {
		function = "NCTS3";
		groups = "NCTS3";
	};

	pinctrl_ncts4_default: ncts4_default {
		function = "NCTS4";
		groups = "NCTS4";
	};

	pinctrl_ndcd1_default: ndcd1_default {
		function = "NDCD1";
		groups = "NDCD1";
	};

	pinctrl_ndcd2_default: ndcd2_default {
		function = "NDCD2";
		groups = "NDCD2";
	};

	pinctrl_ndcd3_default: ndcd3_default {
		function = "NDCD3";
		groups = "NDCD3";
	};

	pinctrl_ndcd4_default: ndcd4_default {
		function = "NDCD4";
		groups = "NDCD4";
	};

	pinctrl_ndsr1_default: ndsr1_default {
		function = "NDSR1";
		groups = "NDSR1";
	};

	pinctrl_ndsr2_default: ndsr2_default {
		function = "NDSR2";
		groups = "NDSR2";
	};

	pinctrl_ndsr3_default: ndsr3_default {
		function = "NDSR3";
		groups = "NDSR3";
	};

	pinctrl_ndsr4_default: ndsr4_default {
		function = "NDSR4";
		groups = "NDSR4";
	};

	pinctrl_ndtr1_default: ndtr1_default {
		function = "NDTR1";
		groups = "NDTR1";
	};

	pinctrl_ndtr2_default: ndtr2_default {
		function = "NDTR2";
		groups = "NDTR2";
	};

	pinctrl_ndtr3_default: ndtr3_default {
		function = "NDTR3";
		groups = "NDTR3";
	};

	pinctrl_ndtr4_default: ndtr4_default {
		function = "NDTR4";
		groups = "NDTR4";
	};

	pinctrl_ndts4_default: ndts4_default {
		function = "NDTS4";
		groups = "NDTS4";
	};

	pinctrl_nri1_default: nri1_default {
		function = "NRI1";
		groups = "NRI1";
	};

	pinctrl_nri2_default: nri2_default {
		function = "NRI2";
		groups = "NRI2";
	};

	pinctrl_nri3_default: nri3_default {
		function = "NRI3";
		groups = "NRI3";
	};

	pinctrl_nri4_default: nri4_default {
		function = "NRI4";
		groups = "NRI4";
	};

	pinctrl_nrts1_default: nrts1_default {
		function = "NRTS1";
		groups = "NRTS1";
	};

	pinctrl_nrts2_default: nrts2_default {
		function = "NRTS2";
		groups = "NRTS2";
	};

	pinctrl_nrts3_default: nrts3_default {
		function = "NRTS3";
		groups = "NRTS3";
	};

	pinctrl_oscclk_default: oscclk_default {
		function = "OSCCLK";
		groups = "OSCCLK";
	};

	pinctrl_pwm0_default: pwm0_default {
		function = "PWM0";
		groups = "PWM0";
	};

	pinctrl_pwm1_default: pwm1_default {
		function = "PWM1";
		groups = "PWM1";
	};

	pinctrl_pwm2_default: pwm2_default {
		function = "PWM2";
		groups = "PWM2";
	};

	pinctrl_pwm3_default: pwm3_default {
		function = "PWM3";
		groups = "PWM3";
	};

	pinctrl_pwm4_default: pwm4_default {
		function = "PWM4";
		groups = "PWM4";
	};

	pinctrl_pwm5_default: pwm5_default {
		function = "PWM5";
		groups = "PWM5";
	};

	pinctrl_pwm6_default: pwm6_default {
		function = "PWM6";
		groups = "PWM6";
	};

	pinctrl_pwm7_default: pwm7_default {
		function = "PWM7";
		groups = "PWM7";
	};

	pinctrl_rgmii1_default: rgmii1_default {
		function = "RGMII1";
		groups = "RGMII1";
	};

	pinctrl_rgmii2_default: rgmii2_default {
		function = "RGMII2";
		groups = "RGMII2";
	};

	pinctrl_rmii1_default: rmii1_default {
		function = "RMII1";
		groups = "RMII1";
	};

	pinctrl_rmii2_default: rmii2_default {
		function = "RMII2";
		groups = "RMII2";
	};

	pinctrl_rom16_default: rom16_default {
		function = "ROM16";
		groups = "ROM16";
	};

	pinctrl_rom8_default: rom8_default {
		function = "ROM8";
		groups = "ROM8";
	};

	pinctrl_romcs1_default: romcs1_default {
		function = "ROMCS1";
		groups = "ROMCS1";
	};

	pinctrl_romcs2_default: romcs2_default {
		function = "ROMCS2";
		groups = "ROMCS2";
	};

	pinctrl_romcs3_default: romcs3_default {
		function = "ROMCS3";
		groups = "ROMCS3";
	};

	pinctrl_romcs4_default: romcs4_default {
		function = "ROMCS4";
		groups = "ROMCS4";
	};

	pinctrl_rxd1_default: rxd1_default {
		function = "RXD1";
		groups = "RXD1";
	};

	pinctrl_rxd2_default: rxd2_default {
		function = "RXD2";
		groups = "RXD2";
	};

	pinctrl_rxd3_default: rxd3_default {
		function = "RXD3";
		groups = "RXD3";
	};

	pinctrl_rxd4_default: rxd4_default {
		function = "RXD4";
		groups = "RXD4";
	};

	pinctrl_salt1_default: salt1_default {
		function = "SALT1";
		groups = "SALT1";
	};

	pinctrl_salt2_default: salt2_default {
		function = "SALT2";
		groups = "SALT2";
	};

	pinctrl_salt3_default: salt3_default {
		function = "SALT3";
		groups = "SALT3";
	};

	pinctrl_salt4_default: salt4_default {
		function = "SALT4";
		groups = "SALT4";
	};

	pinctrl_sd1_default: sd1_default {
		function = "SD1";
		groups = "SD1";
	};

	pinctrl_sd2_default: sd2_default {
		function = "SD2";
		groups = "SD2";
	};

	pinctrl_sgpmck_default: sgpmck_default {
		function = "SGPMCK";
		groups = "SGPMCK";
	};

	pinctrl_sgpmi_default: sgpmi_default {
		function = "SGPMI";
		groups = "SGPMI";
	};

	pinctrl_sgpmld_default: sgpmld_default {
		function = "SGPMLD";
		groups = "SGPMLD";
	};

	pinctrl_sgpmo_default: sgpmo_default {
		function = "SGPMO";
		groups = "SGPMO";
	};

	pinctrl_sgpsck_default: sgpsck_default {
		function = "SGPSCK";
		groups = "SGPSCK";
	};

	pinctrl_sgpsi0_default: sgpsi0_default {
		function = "SGPSI0";
		groups = "SGPSI0";
	};

	pinctrl_sgpsi1_default: sgpsi1_default {
		function = "SGPSI1";
		groups = "SGPSI1";
	};

	pinctrl_sgpsld_default: sgpsld_default {
		function = "SGPSLD";
		groups = "SGPSLD";
	};

	pinctrl_sioonctrl_default: sioonctrl_default {
		function = "SIOONCTRL";
		groups = "SIOONCTRL";
	};

	pinctrl_siopbi_default: siopbi_default {
		function = "SIOPBI";
		groups = "SIOPBI";
	};

	pinctrl_siopbo_default: siopbo_default {
		function = "SIOPBO";
		groups = "SIOPBO";
	};

	pinctrl_siopwreq_default: siopwreq_default {
		function = "SIOPWREQ";
		groups = "SIOPWREQ";
	};

	pinctrl_siopwrgd_default: siopwrgd_default {
		function = "SIOPWRGD";
		groups = "SIOPWRGD";
	};

	pinctrl_sios3_default: sios3_default {
		function = "SIOS3";
		groups = "SIOS3";
	};

	pinctrl_sios5_default: sios5_default {
		function = "SIOS5";
		groups = "SIOS5";
	};

	pinctrl_siosci_default: siosci_default {
		function = "SIOSCI";
		groups = "SIOSCI";
	};

	pinctrl_spi1_default: spi1_default {
		function = "SPI1";
		groups = "SPI1";
	};

	pinctrl_spi1debug_default: spi1debug_default {
		function = "SPI1DEBUG";
		groups = "SPI1DEBUG";
	};

	pinctrl_spi1passthru_default: spi1passthru_default {
		function = "SPI1PASSTHRU";
		groups = "SPI1PASSTHRU";
	};

	pinctrl_spics1_default: spics1_default {
		function = "SPICS1";
		groups = "SPICS1";
	};

	pinctrl_timer3_default: timer3_default {
		function = "TIMER3";
		groups = "TIMER3";
	};

	pinctrl_timer4_default: timer4_default {
		function = "TIMER4";
		groups = "TIMER4";
	};

	pinctrl_timer5_default: timer5_default {
		function = "TIMER5";
		groups = "TIMER5";
	};

	pinctrl_timer6_default: timer6_default {
		function = "TIMER6";
		groups = "TIMER6";
	};

	pinctrl_timer7_default: timer7_default {
		function = "TIMER7";
		groups = "TIMER7";
	};

	pinctrl_timer8_default: timer8_default {
		function = "TIMER8";
		groups = "TIMER8";
	};

	pinctrl_txd1_default: txd1_default {
		function = "TXD1";
		groups = "TXD1";
	};

	pinctrl_txd2_default: txd2_default {
		function = "TXD2";
		groups = "TXD2";
	};

	pinctrl_txd3_default: txd3_default {
		function = "TXD3";
		groups = "TXD3";
	};

	pinctrl_txd4_default: txd4_default {
		function = "TXD4";
		groups = "TXD4";
	};

	pinctrl_uart6_default: uart6_default {
		function = "UART6";
		groups = "UART6";
	};

	pinctrl_usbcki_default: usbcki_default {
		function = "USBCKI";
		groups = "USBCKI";
	};

	pinctrl_vgabios_rom_default: vgabios_rom_default {
		function = "VGABIOS_ROM";
		groups = "VGABIOS_ROM";
	};

	pinctrl_vgahs_default: vgahs_default {
		function = "VGAHS";
		groups = "VGAHS";
	};

	pinctrl_vgavs_default: vgavs_default {
		function = "VGAVS";
		groups = "VGAVS";
	};

	pinctrl_vpi18_default: vpi18_default {
		function = "VPI18";
		groups = "VPI18";
	};

	pinctrl_vpi24_default: vpi24_default {
		function = "VPI24";
		groups = "VPI24";
	};

	pinctrl_vpi30_default: vpi30_default {
		function = "VPI30";
		groups = "VPI30";
	};

	pinctrl_vpo12_default: vpo12_default {
		function = "VPO12";
		groups = "VPO12";
	};

	pinctrl_vpo24_default: vpo24_default {
		function = "VPO24";
		groups = "VPO24";
	};

	pinctrl_wdtrst1_default: wdtrst1_default {
		function = "WDTRST1";
		groups = "WDTRST1";
	};

	pinctrl_wdtrst2_default: wdtrst2_default {
		function = "WDTRST2";
		groups = "WDTRST2";
	};
};<|MERGE_RESOLUTION|>--- conflicted
+++ resolved
@@ -219,11 +219,7 @@
 				compatible = "aspeed,ast2400-vuart";
 				reg = <0x1e787000 0x40>;
 				reg-shift = <2>;
-<<<<<<< HEAD
-				interrupts = <10>;
-=======
 				interrupts = <8>;
->>>>>>> 5fa4ec9c
 				clocks = <&clk_uart>;
 				no-loopback-test;
 				status = "disabled";
