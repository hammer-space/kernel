#
# Makefile for the linux kernel, U8500 machine.
#

obj-y				:= clock.o cpu.o devices.o devices-common.o \
<<<<<<< HEAD
				   id.o usb.o timer.o
=======
				   id.o usb.o
obj-$(CONFIG_CACHE_L2X0)	+= cache-l2x0.o
>>>>>>> 76525ec2
obj-$(CONFIG_UX500_SOC_DB5500)	+= cpu-db5500.o dma-db5500.o
obj-$(CONFIG_UX500_SOC_DB8500)	+= cpu-db8500.o devices-db8500.o
obj-$(CONFIG_MACH_U8500)	+= board-mop500.o board-mop500-sdi.o \
				board-mop500-regulators.o \
				board-mop500-uib.o board-mop500-stuib.o \
				board-mop500-u8500uib.o \
				board-mop500-pins.o
obj-$(CONFIG_MACH_U5500)	+= board-u5500.o board-u5500-sdi.o
obj-$(CONFIG_SMP)		+= platsmp.o headsmp.o
obj-$(CONFIG_HOTPLUG_CPU)	+= hotplug.o
obj-$(CONFIG_LOCAL_TIMERS)	+= localtimer.o
obj-$(CONFIG_U5500_MODEM_IRQ)	+= modem-irq-db5500.o
obj-$(CONFIG_U5500_MBOX)	+= mbox-db5500.o
<|MERGE_RESOLUTION|>--- conflicted
+++ resolved
@@ -3,12 +3,8 @@
 #
 
 obj-y				:= clock.o cpu.o devices.o devices-common.o \
-<<<<<<< HEAD
 				   id.o usb.o timer.o
-=======
-				   id.o usb.o
 obj-$(CONFIG_CACHE_L2X0)	+= cache-l2x0.o
->>>>>>> 76525ec2
 obj-$(CONFIG_UX500_SOC_DB5500)	+= cpu-db5500.o dma-db5500.o
 obj-$(CONFIG_UX500_SOC_DB8500)	+= cpu-db8500.o devices-db8500.o
 obj-$(CONFIG_MACH_U8500)	+= board-mop500.o board-mop500-sdi.o \
