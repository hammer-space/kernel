 /*
 *	x86 SMP booting functions
 *
 *	(c) 1995 Alan Cox, Building #3 <alan@lxorguk.ukuu.org.uk>
 *	(c) 1998, 1999, 2000, 2009 Ingo Molnar <mingo@redhat.com>
 *	Copyright 2001 Andi Kleen, SuSE Labs.
 *
 *	Much of the core SMP work is based on previous work by Thomas Radke, to
 *	whom a great many thanks are extended.
 *
 *	Thanks to Intel for making available several different Pentium,
 *	Pentium Pro and Pentium-II/Xeon MP machines.
 *	Original development of Linux SMP code supported by Caldera.
 *
 *	This code is released under the GNU General Public License version 2 or
 *	later.
 *
 *	Fixes
 *		Felix Koop	:	NR_CPUS used properly
 *		Jose Renau	:	Handle single CPU case.
 *		Alan Cox	:	By repeated request 8) - Total BogoMIPS report.
 *		Greg Wright	:	Fix for kernel stacks panic.
 *		Erich Boleyn	:	MP v1.4 and additional changes.
 *	Matthias Sattler	:	Changes for 2.1 kernel map.
 *	Michel Lespinasse	:	Changes for 2.1 kernel map.
 *	Michael Chastain	:	Change trampoline.S to gnu as.
 *		Alan Cox	:	Dumb bug: 'B' step PPro's are fine
 *		Ingo Molnar	:	Added APIC timers, based on code
 *					from Jose Renau
 *		Ingo Molnar	:	various cleanups and rewrites
 *		Tigran Aivazian	:	fixed "0.00 in /proc/uptime on SMP" bug.
 *	Maciej W. Rozycki	:	Bits for genuine 82489DX APICs
 *	Andi Kleen		:	Changed for SMP boot into long mode.
 *		Martin J. Bligh	: 	Added support for multi-quad systems
 *		Dave Jones	:	Report invalid combinations of Athlon CPUs.
 *		Rusty Russell	:	Hacked into shape for new "hotplug" boot process.
 *      Andi Kleen              :       Converted to new state machine.
 *	Ashok Raj		: 	CPU hotplug support
 *	Glauber Costa		:	i386 and x86_64 integration
 */

#define pr_fmt(fmt) KBUILD_MODNAME ": " fmt

#include <linux/init.h>
#include <linux/smp.h>
#include <linux/export.h>
#include <linux/sched.h>
#include <linux/percpu.h>
#include <linux/bootmem.h>
#include <linux/err.h>
#include <linux/nmi.h>
#include <linux/tboot.h>
#include <linux/stackprotector.h>
#include <linux/gfp.h>
#include <linux/cpuidle.h>

#include <asm/acpi.h>
#include <asm/desc.h>
#include <asm/nmi.h>
#include <asm/irq.h>
#include <asm/idle.h>
#include <asm/realmode.h>
#include <asm/cpu.h>
#include <asm/numa.h>
#include <asm/pgtable.h>
#include <asm/tlbflush.h>
#include <asm/mtrr.h>
#include <asm/mwait.h>
#include <asm/apic.h>
#include <asm/io_apic.h>
#include <asm/fpu/internal.h>
#include <asm/setup.h>
#include <asm/uv/uv.h>
#include <linux/mc146818rtc.h>
#include <asm/i8259.h>
#include <asm/realmode.h>
#include <asm/misc.h>

/* Number of siblings per CPU package */
int smp_num_siblings = 1;
EXPORT_SYMBOL(smp_num_siblings);

/* Last level cache ID of each logical CPU */
DEFINE_PER_CPU_READ_MOSTLY(u16, cpu_llc_id) = BAD_APICID;

/* representing HT siblings of each logical CPU */
DEFINE_PER_CPU_READ_MOSTLY(cpumask_var_t, cpu_sibling_map);
EXPORT_PER_CPU_SYMBOL(cpu_sibling_map);

/* representing HT and core siblings of each logical CPU */
DEFINE_PER_CPU_READ_MOSTLY(cpumask_var_t, cpu_core_map);
EXPORT_PER_CPU_SYMBOL(cpu_core_map);

DEFINE_PER_CPU_READ_MOSTLY(cpumask_var_t, cpu_llc_shared_map);

/* Per CPU bogomips and other parameters */
DEFINE_PER_CPU_READ_MOSTLY(struct cpuinfo_x86, cpu_info);
EXPORT_PER_CPU_SYMBOL(cpu_info);

/* Logical package management. We might want to allocate that dynamically */
static int *physical_to_logical_pkg __read_mostly;
static unsigned long *physical_package_map __read_mostly;;
static unsigned int max_physical_pkg_id __read_mostly;
unsigned int __max_logical_packages __read_mostly;
EXPORT_SYMBOL(__max_logical_packages);
static unsigned int logical_packages __read_mostly;
static bool logical_packages_frozen __read_mostly;

/* Maximum number of SMT threads on any online core */
int __max_smt_threads __read_mostly;

static inline void smpboot_setup_warm_reset_vector(unsigned long start_eip)
{
	unsigned long flags;

	spin_lock_irqsave(&rtc_lock, flags);
	CMOS_WRITE(0xa, 0xf);
	spin_unlock_irqrestore(&rtc_lock, flags);
	local_flush_tlb();
	pr_debug("1.\n");
	*((volatile unsigned short *)phys_to_virt(TRAMPOLINE_PHYS_HIGH)) =
							start_eip >> 4;
	pr_debug("2.\n");
	*((volatile unsigned short *)phys_to_virt(TRAMPOLINE_PHYS_LOW)) =
							start_eip & 0xf;
	pr_debug("3.\n");
}

static inline void smpboot_restore_warm_reset_vector(void)
{
	unsigned long flags;

	/*
	 * Install writable page 0 entry to set BIOS data area.
	 */
	local_flush_tlb();

	/*
	 * Paranoid:  Set warm reset code and vector here back
	 * to default values.
	 */
	spin_lock_irqsave(&rtc_lock, flags);
	CMOS_WRITE(0, 0xf);
	spin_unlock_irqrestore(&rtc_lock, flags);

	*((volatile u32 *)phys_to_virt(TRAMPOLINE_PHYS_LOW)) = 0;
}

/*
 * Report back to the Boot Processor during boot time or to the caller processor
 * during CPU online.
 */
static void smp_callin(void)
{
	int cpuid, phys_id;

	/*
	 * If waken up by an INIT in an 82489DX configuration
	 * cpu_callout_mask guarantees we don't get here before
	 * an INIT_deassert IPI reaches our local APIC, so it is
	 * now safe to touch our local APIC.
	 */
	cpuid = smp_processor_id();

	/*
	 * (This works even if the APIC is not enabled.)
	 */
	phys_id = read_apic_id();

	/*
	 * the boot CPU has finished the init stage and is spinning
	 * on callin_map until we finish. We are free to set up this
	 * CPU, first the APIC. (this is probably redundant on most
	 * boards)
	 */
	apic_ap_setup();

	/*
	 * Save our processor parameters. Note: this information
	 * is needed for clock calibration.
	 */
	smp_store_cpu_info(cpuid);

	/*
	 * Get our bogomips.
	 * Update loops_per_jiffy in cpu_data. Previous call to
	 * smp_store_cpu_info() stored a value that is close but not as
	 * accurate as the value just calculated.
	 */
	calibrate_delay();
	cpu_data(cpuid).loops_per_jiffy = loops_per_jiffy;
	pr_debug("Stack at about %p\n", &cpuid);

	/*
	 * This must be done before setting cpu_online_mask
	 * or calling notify_cpu_starting.
	 */
	set_cpu_sibling_map(raw_smp_processor_id());
	wmb();

	notify_cpu_starting(cpuid);

	/*
	 * Allow the master to continue.
	 */
	cpumask_set_cpu(cpuid, cpu_callin_mask);
}

static int cpu0_logical_apicid;
static int enable_start_cpu0;
/*
 * Activate a secondary processor.
 */
static void notrace start_secondary(void *unused)
{
	/*
	 * Don't put *anything* before cpu_init(), SMP booting is too
	 * fragile that we want to limit the things done here to the
	 * most necessary things.
	 */
	cpu_init();
	x86_cpuinit.early_percpu_clock_init();
	preempt_disable();
	smp_callin();

	enable_start_cpu0 = 0;

#ifdef CONFIG_X86_32
	/* switch away from the initial page table */
	load_cr3(swapper_pg_dir);
	__flush_tlb_all();
#endif

	/* otherwise gcc will move up smp_processor_id before the cpu_init */
	barrier();
	/*
	 * Check TSC synchronization with the BP:
	 */
	check_tsc_sync_target();

	/*
	 * Lock vector_lock and initialize the vectors on this cpu
	 * before setting the cpu online. We must set it online with
	 * vector_lock held to prevent a concurrent setup/teardown
	 * from seeing a half valid vector space.
	 */
	lock_vector_lock();
	setup_vector_irq(smp_processor_id());
	set_cpu_online(smp_processor_id(), true);
	unlock_vector_lock();
	cpu_set_state_online(smp_processor_id());
	x86_platform.nmi_init();

	/* enable local interrupts */
	local_irq_enable();

	/* to prevent fake stack check failure in clock setup */
	boot_init_stack_canary();

	x86_cpuinit.setup_percpu_clockev();

	wmb();
	cpu_startup_entry(CPUHP_AP_ONLINE_IDLE);
}

int topology_update_package_map(unsigned int apicid, unsigned int cpu)
{
	unsigned int new, pkg = apicid >> boot_cpu_data.x86_coreid_bits;

	/* Called from early boot ? */
	if (!physical_package_map)
		return 0;

	if (pkg >= max_physical_pkg_id)
		return -EINVAL;

	/* Set the logical package id */
	if (test_and_set_bit(pkg, physical_package_map))
		goto found;

	if (logical_packages_frozen) {
		physical_to_logical_pkg[pkg] = -1;
		pr_warn("APIC(%x) Package %u exceeds logical package max\n",
			apicid, pkg);
		return -ENOSPC;
	}

	new = logical_packages++;
	pr_info("APIC(%x) Converting physical %u to logical package %u\n",
		apicid, pkg, new);
	physical_to_logical_pkg[pkg] = new;

found:
	cpu_data(cpu).logical_proc_id = physical_to_logical_pkg[pkg];
	return 0;
}

/**
 * topology_phys_to_logical_pkg - Map a physical package id to a logical
 *
 * Returns logical package id or -1 if not found
 */
int topology_phys_to_logical_pkg(unsigned int phys_pkg)
{
	if (phys_pkg >= max_physical_pkg_id)
		return -1;
	return physical_to_logical_pkg[phys_pkg];
}
EXPORT_SYMBOL(topology_phys_to_logical_pkg);

static void __init smp_init_package_map(void)
{
	unsigned int ncpus, cpu;
	size_t size;

	/*
	 * Today neither Intel nor AMD support heterogenous systems. That
	 * might change in the future....
	 *
	 * While ideally we'd want '* smp_num_siblings' in the below @ncpus
	 * computation, this won't actually work since some Intel BIOSes
	 * report inconsistent HT data when they disable HT.
	 *
	 * In particular, they reduce the APIC-IDs to only include the cores,
	 * but leave the CPUID topology to say there are (2) siblings.
	 * This means we don't know how many threads there will be until
	 * after the APIC enumeration.
	 *
	 * By not including this we'll sometimes over-estimate the number of
	 * logical packages by the amount of !present siblings, but this is
	 * still better than MAX_LOCAL_APIC.
	 *
	 * We use total_cpus not nr_cpu_ids because nr_cpu_ids can be limited
	 * on the command line leading to a similar issue as the HT disable
	 * problem because the hyperthreads are usually enumerated after the
	 * primary cores.
	 */
	ncpus = boot_cpu_data.x86_max_cores;
	if (!ncpus) {
		pr_warn("x86_max_cores == zero !?!?");
		ncpus = 1;
	}

	__max_logical_packages = DIV_ROUND_UP(total_cpus, ncpus);
	logical_packages = 0;

	/*
	 * Possibly larger than what we need as the number of apic ids per
	 * package can be smaller than the actual used apic ids.
	 */
	max_physical_pkg_id = DIV_ROUND_UP(MAX_LOCAL_APIC, ncpus);
	size = max_physical_pkg_id * sizeof(unsigned int);
	physical_to_logical_pkg = kmalloc(size, GFP_KERNEL);
	memset(physical_to_logical_pkg, 0xff, size);
	size = BITS_TO_LONGS(max_physical_pkg_id) * sizeof(unsigned long);
	physical_package_map = kzalloc(size, GFP_KERNEL);

	for_each_present_cpu(cpu) {
		unsigned int apicid = apic->cpu_present_to_apicid(cpu);

		if (apicid == BAD_APICID || !apic->apic_id_valid(apicid))
			continue;
		if (!topology_update_package_map(apicid, cpu))
			continue;
		pr_warn("CPU %u APICId %x disabled\n", cpu, apicid);
		per_cpu(x86_bios_cpu_apicid, cpu) = BAD_APICID;
		set_cpu_possible(cpu, false);
		set_cpu_present(cpu, false);
	}

	if (logical_packages > __max_logical_packages) {
		pr_warn("Detected more packages (%u), then computed by BIOS data (%u).\n",
			logical_packages, __max_logical_packages);
		logical_packages_frozen = true;
		__max_logical_packages  = logical_packages;
	}

	pr_info("Max logical packages: %u\n", __max_logical_packages);
}

void __init smp_store_boot_cpu_info(void)
{
	int id = 0; /* CPU 0 */
	struct cpuinfo_x86 *c = &cpu_data(id);

	*c = boot_cpu_data;
	c->cpu_index = id;
	smp_init_package_map();
}

/*
 * The bootstrap kernel entry code has set these up. Save them for
 * a given CPU
 */
void smp_store_cpu_info(int id)
{
	struct cpuinfo_x86 *c = &cpu_data(id);

	*c = boot_cpu_data;
	c->cpu_index = id;
	/*
	 * During boot time, CPU0 has this setup already. Save the info when
	 * bringing up AP or offlined CPU0.
	 */
	identify_secondary_cpu(c);
}

static bool
topology_same_node(struct cpuinfo_x86 *c, struct cpuinfo_x86 *o)
{
	int cpu1 = c->cpu_index, cpu2 = o->cpu_index;

	return (cpu_to_node(cpu1) == cpu_to_node(cpu2));
}

static bool
topology_sane(struct cpuinfo_x86 *c, struct cpuinfo_x86 *o, const char *name)
{
	int cpu1 = c->cpu_index, cpu2 = o->cpu_index;

	return !WARN_ONCE(!topology_same_node(c, o),
		"sched: CPU #%d's %s-sibling CPU #%d is not on the same node! "
		"[node: %d != %d]. Ignoring dependency.\n",
		cpu1, name, cpu2, cpu_to_node(cpu1), cpu_to_node(cpu2));
}

#define link_mask(mfunc, c1, c2)					\
do {									\
	cpumask_set_cpu((c1), mfunc(c2));				\
	cpumask_set_cpu((c2), mfunc(c1));				\
} while (0)

static bool match_smt(struct cpuinfo_x86 *c, struct cpuinfo_x86 *o)
{
	if (boot_cpu_has(X86_FEATURE_TOPOEXT)) {
		int cpu1 = c->cpu_index, cpu2 = o->cpu_index;

		if (c->phys_proc_id == o->phys_proc_id &&
		    per_cpu(cpu_llc_id, cpu1) == per_cpu(cpu_llc_id, cpu2) &&
		    c->cpu_core_id == o->cpu_core_id)
			return topology_sane(c, o, "smt");

	} else if (c->phys_proc_id == o->phys_proc_id &&
		   c->cpu_core_id == o->cpu_core_id) {
		return topology_sane(c, o, "smt");
	}

	return false;
}

static bool match_llc(struct cpuinfo_x86 *c, struct cpuinfo_x86 *o)
{
	int cpu1 = c->cpu_index, cpu2 = o->cpu_index;

	if (per_cpu(cpu_llc_id, cpu1) != BAD_APICID &&
	    per_cpu(cpu_llc_id, cpu1) == per_cpu(cpu_llc_id, cpu2))
		return topology_sane(c, o, "llc");

	return false;
}

/*
 * Unlike the other levels, we do not enforce keeping a
 * multicore group inside a NUMA node.  If this happens, we will
 * discard the MC level of the topology later.
 */
static bool match_die(struct cpuinfo_x86 *c, struct cpuinfo_x86 *o)
{
	if (c->phys_proc_id == o->phys_proc_id)
		return true;
	return false;
}

static struct sched_domain_topology_level x86_numa_in_package_topology[] = {
#ifdef CONFIG_SCHED_SMT
	{ cpu_smt_mask, cpu_smt_flags, SD_INIT_NAME(SMT) },
#endif
#ifdef CONFIG_SCHED_MC
	{ cpu_coregroup_mask, cpu_core_flags, SD_INIT_NAME(MC) },
#endif
	{ NULL, },
};

static struct sched_domain_topology_level x86_topology[] = {
#ifdef CONFIG_SCHED_SMT
	{ cpu_smt_mask, cpu_smt_flags, SD_INIT_NAME(SMT) },
#endif
#ifdef CONFIG_SCHED_MC
	{ cpu_coregroup_mask, cpu_core_flags, SD_INIT_NAME(MC) },
#endif
	{ cpu_cpu_mask, SD_INIT_NAME(DIE) },
	{ NULL, },
};

/*
 * Set if a package/die has multiple NUMA nodes inside.
 * AMD Magny-Cours and Intel Cluster-on-Die have this.
 */
static bool x86_has_numa_in_package;

void set_cpu_sibling_map(int cpu)
{
	bool has_smt = smp_num_siblings > 1;
	bool has_mp = has_smt || boot_cpu_data.x86_max_cores > 1;
	struct cpuinfo_x86 *c = &cpu_data(cpu);
	struct cpuinfo_x86 *o;
	int i, threads;

	cpumask_set_cpu(cpu, cpu_sibling_setup_mask);

	if (!has_mp) {
		cpumask_set_cpu(cpu, topology_sibling_cpumask(cpu));
		cpumask_set_cpu(cpu, cpu_llc_shared_mask(cpu));
		cpumask_set_cpu(cpu, topology_core_cpumask(cpu));
		c->booted_cores = 1;
		return;
	}

	for_each_cpu(i, cpu_sibling_setup_mask) {
		o = &cpu_data(i);

		if ((i == cpu) || (has_smt && match_smt(c, o)))
			link_mask(topology_sibling_cpumask, cpu, i);

		if ((i == cpu) || (has_mp && match_llc(c, o)))
			link_mask(cpu_llc_shared_mask, cpu, i);

	}

	/*
	 * This needs a separate iteration over the cpus because we rely on all
	 * topology_sibling_cpumask links to be set-up.
	 */
	for_each_cpu(i, cpu_sibling_setup_mask) {
		o = &cpu_data(i);

		if ((i == cpu) || (has_mp && match_die(c, o))) {
			link_mask(topology_core_cpumask, cpu, i);

			/*
			 *  Does this new cpu bringup a new core?
			 */
			if (cpumask_weight(
			    topology_sibling_cpumask(cpu)) == 1) {
				/*
				 * for each core in package, increment
				 * the booted_cores for this new cpu
				 */
				if (cpumask_first(
				    topology_sibling_cpumask(i)) == i)
					c->booted_cores++;
				/*
				 * increment the core count for all
				 * the other cpus in this package
				 */
				if (i != cpu)
					cpu_data(i).booted_cores++;
			} else if (i != cpu && !c->booted_cores)
				c->booted_cores = cpu_data(i).booted_cores;
		}
		if (match_die(c, o) && !topology_same_node(c, o))
			x86_has_numa_in_package = true;
	}

	threads = cpumask_weight(topology_sibling_cpumask(cpu));
	if (threads > __max_smt_threads)
		__max_smt_threads = threads;
}

/* maps the cpu to the sched domain representing multi-core */
const struct cpumask *cpu_coregroup_mask(int cpu)
{
	return cpu_llc_shared_mask(cpu);
}

static void impress_friends(void)
{
	int cpu;
	unsigned long bogosum = 0;
	/*
	 * Allow the user to impress friends.
	 */
	pr_debug("Before bogomips\n");
	for_each_possible_cpu(cpu)
		if (cpumask_test_cpu(cpu, cpu_callout_mask))
			bogosum += cpu_data(cpu).loops_per_jiffy;
	pr_info("Total of %d processors activated (%lu.%02lu BogoMIPS)\n",
		num_online_cpus(),
		bogosum/(500000/HZ),
		(bogosum/(5000/HZ))%100);

	pr_debug("Before bogocount - setting activated=1\n");
}

void __inquire_remote_apic(int apicid)
{
	unsigned i, regs[] = { APIC_ID >> 4, APIC_LVR >> 4, APIC_SPIV >> 4 };
	const char * const names[] = { "ID", "VERSION", "SPIV" };
	int timeout;
	u32 status;

	pr_info("Inquiring remote APIC 0x%x...\n", apicid);

	for (i = 0; i < ARRAY_SIZE(regs); i++) {
		pr_info("... APIC 0x%x %s: ", apicid, names[i]);

		/*
		 * Wait for idle.
		 */
		status = safe_apic_wait_icr_idle();
		if (status)
			pr_cont("a previous APIC delivery may have failed\n");

		apic_icr_write(APIC_DM_REMRD | regs[i], apicid);

		timeout = 0;
		do {
			udelay(100);
			status = apic_read(APIC_ICR) & APIC_ICR_RR_MASK;
		} while (status == APIC_ICR_RR_INPROG && timeout++ < 1000);

		switch (status) {
		case APIC_ICR_RR_VALID:
			status = apic_read(APIC_RRR);
			pr_cont("%08x\n", status);
			break;
		default:
			pr_cont("failed\n");
		}
	}
}

/*
 * The Multiprocessor Specification 1.4 (1997) example code suggests
 * that there should be a 10ms delay between the BSP asserting INIT
 * and de-asserting INIT, when starting a remote processor.
 * But that slows boot and resume on modern processors, which include
 * many cores and don't require that delay.
 *
 * Cmdline "init_cpu_udelay=" is available to over-ride this delay.
 * Modern processor families are quirked to remove the delay entirely.
 */
#define UDELAY_10MS_DEFAULT 10000

static unsigned int init_udelay = UINT_MAX;

static int __init cpu_init_udelay(char *str)
{
	get_option(&str, &init_udelay);

	return 0;
}
early_param("cpu_init_udelay", cpu_init_udelay);

static void __init smp_quirk_init_udelay(void)
{
	/* if cmdline changed it from default, leave it alone */
	if (init_udelay != UINT_MAX)
		return;

	/* if modern processor, use no delay */
	if (((boot_cpu_data.x86_vendor == X86_VENDOR_INTEL) && (boot_cpu_data.x86 == 6)) ||
	    ((boot_cpu_data.x86_vendor == X86_VENDOR_AMD) && (boot_cpu_data.x86 >= 0xF))) {
		init_udelay = 0;
		return;
	}
	/* else, use legacy delay */
	init_udelay = UDELAY_10MS_DEFAULT;
}

/*
 * Poke the other CPU in the eye via NMI to wake it up. Remember that the normal
 * INIT, INIT, STARTUP sequence will reset the chip hard for us, and this
 * won't ... remember to clear down the APIC, etc later.
 */
int
wakeup_secondary_cpu_via_nmi(int apicid, unsigned long start_eip)
{
	unsigned long send_status, accept_status = 0;
	int maxlvt;

	/* Target chip */
	/* Boot on the stack */
	/* Kick the second */
	apic_icr_write(APIC_DM_NMI | apic->dest_logical, apicid);

	pr_debug("Waiting for send to finish...\n");
	send_status = safe_apic_wait_icr_idle();

	/*
	 * Give the other CPU some time to accept the IPI.
	 */
	udelay(200);
	if (APIC_INTEGRATED(boot_cpu_apic_version)) {
		maxlvt = lapic_get_maxlvt();
		if (maxlvt > 3)			/* Due to the Pentium erratum 3AP.  */
			apic_write(APIC_ESR, 0);
		accept_status = (apic_read(APIC_ESR) & 0xEF);
	}
	pr_debug("NMI sent\n");

	if (send_status)
		pr_err("APIC never delivered???\n");
	if (accept_status)
		pr_err("APIC delivery error (%lx)\n", accept_status);

	return (send_status | accept_status);
}

static int
wakeup_secondary_cpu_via_init(int phys_apicid, unsigned long start_eip)
{
	unsigned long send_status = 0, accept_status = 0;
	int maxlvt, num_starts, j;

	maxlvt = lapic_get_maxlvt();

	/*
	 * Be paranoid about clearing APIC errors.
	 */
	if (APIC_INTEGRATED(boot_cpu_apic_version)) {
		if (maxlvt > 3)		/* Due to the Pentium erratum 3AP.  */
			apic_write(APIC_ESR, 0);
		apic_read(APIC_ESR);
	}

	pr_debug("Asserting INIT\n");

	/*
	 * Turn INIT on target chip
	 */
	/*
	 * Send IPI
	 */
	apic_icr_write(APIC_INT_LEVELTRIG | APIC_INT_ASSERT | APIC_DM_INIT,
		       phys_apicid);

	pr_debug("Waiting for send to finish...\n");
	send_status = safe_apic_wait_icr_idle();

	udelay(init_udelay);

	pr_debug("Deasserting INIT\n");

	/* Target chip */
	/* Send IPI */
	apic_icr_write(APIC_INT_LEVELTRIG | APIC_DM_INIT, phys_apicid);

	pr_debug("Waiting for send to finish...\n");
	send_status = safe_apic_wait_icr_idle();

	mb();

	/*
	 * Should we send STARTUP IPIs ?
	 *
	 * Determine this based on the APIC version.
	 * If we don't have an integrated APIC, don't send the STARTUP IPIs.
	 */
	if (APIC_INTEGRATED(boot_cpu_apic_version))
		num_starts = 2;
	else
		num_starts = 0;

	/*
	 * Run STARTUP IPI loop.
	 */
	pr_debug("#startup loops: %d\n", num_starts);

	for (j = 1; j <= num_starts; j++) {
		pr_debug("Sending STARTUP #%d\n", j);
		if (maxlvt > 3)		/* Due to the Pentium erratum 3AP.  */
			apic_write(APIC_ESR, 0);
		apic_read(APIC_ESR);
		pr_debug("After apic_write\n");

		/*
		 * STARTUP IPI
		 */

		/* Target chip */
		/* Boot on the stack */
		/* Kick the second */
		apic_icr_write(APIC_DM_STARTUP | (start_eip >> 12),
			       phys_apicid);

		/*
		 * Give the other CPU some time to accept the IPI.
		 */
		if (init_udelay == 0)
			udelay(10);
		else
			udelay(300);

		pr_debug("Startup point 1\n");

		pr_debug("Waiting for send to finish...\n");
		send_status = safe_apic_wait_icr_idle();

		/*
		 * Give the other CPU some time to accept the IPI.
		 */
		if (init_udelay == 0)
			udelay(10);
		else
			udelay(200);

		if (maxlvt > 3)		/* Due to the Pentium erratum 3AP.  */
			apic_write(APIC_ESR, 0);
		accept_status = (apic_read(APIC_ESR) & 0xEF);
		if (send_status || accept_status)
			break;
	}
	pr_debug("After Startup\n");

	if (send_status)
		pr_err("APIC never delivered???\n");
	if (accept_status)
		pr_err("APIC delivery error (%lx)\n", accept_status);

	return (send_status | accept_status);
}

void smp_announce(void)
{
	int num_nodes = num_online_nodes();

	printk(KERN_INFO "x86: Booted up %d node%s, %d CPUs\n",
	       num_nodes, (num_nodes > 1 ? "s" : ""), num_online_cpus());
}

/* reduce the number of lines printed when booting a large cpu count system */
static void announce_cpu(int cpu, int apicid)
{
	static int current_node = -1;
	int node = early_cpu_to_node(cpu);
	static int width, node_width;

	if (!width)
		width = num_digits(num_possible_cpus()) + 1; /* + '#' sign */

	if (!node_width)
		node_width = num_digits(num_possible_nodes()) + 1; /* + '#' */

	if (cpu == 1)
		printk(KERN_INFO "x86: Booting SMP configuration:\n");

	if (system_state == SYSTEM_BOOTING) {
		if (node != current_node) {
			if (current_node > (-1))
				pr_cont("\n");
			current_node = node;

			printk(KERN_INFO ".... node %*s#%d, CPUs:  ",
			       node_width - num_digits(node), " ", node);
		}

		/* Add padding for the BSP */
		if (cpu == 1)
			pr_cont("%*s", width + 1, " ");

		pr_cont("%*s#%d", width - num_digits(cpu), " ", cpu);

	} else
		pr_info("Booting Node %d Processor %d APIC 0x%x\n",
			node, cpu, apicid);
}

static int wakeup_cpu0_nmi(unsigned int cmd, struct pt_regs *regs)
{
	int cpu;

	cpu = smp_processor_id();
	if (cpu == 0 && !cpu_online(cpu) && enable_start_cpu0)
		return NMI_HANDLED;

	return NMI_DONE;
}

/*
 * Wake up AP by INIT, INIT, STARTUP sequence.
 *
 * Instead of waiting for STARTUP after INITs, BSP will execute the BIOS
 * boot-strap code which is not a desired behavior for waking up BSP. To
 * void the boot-strap code, wake up CPU0 by NMI instead.
 *
 * This works to wake up soft offlined CPU0 only. If CPU0 is hard offlined
 * (i.e. physically hot removed and then hot added), NMI won't wake it up.
 * We'll change this code in the future to wake up hard offlined CPU0 if
 * real platform and request are available.
 */
static int
wakeup_cpu_via_init_nmi(int cpu, unsigned long start_ip, int apicid,
	       int *cpu0_nmi_registered)
{
	int id;
	int boot_error;

	preempt_disable();

	/*
	 * Wake up AP by INIT, INIT, STARTUP sequence.
	 */
	if (cpu) {
		boot_error = wakeup_secondary_cpu_via_init(apicid, start_ip);
		goto out;
	}

	/*
	 * Wake up BSP by nmi.
	 *
	 * Register a NMI handler to help wake up CPU0.
	 */
	boot_error = register_nmi_handler(NMI_LOCAL,
					  wakeup_cpu0_nmi, 0, "wake_cpu0");

	if (!boot_error) {
		enable_start_cpu0 = 1;
		*cpu0_nmi_registered = 1;
		if (apic->dest_logical == APIC_DEST_LOGICAL)
			id = cpu0_logical_apicid;
		else
			id = apicid;
		boot_error = wakeup_secondary_cpu_via_nmi(id, start_ip);
	}

out:
	preempt_enable();

	return boot_error;
}

void common_cpu_up(unsigned int cpu, struct task_struct *idle)
{
	/* Just in case we booted with a single CPU. */
	alternatives_enable_smp();

	per_cpu(current_task, cpu) = idle;

#ifdef CONFIG_X86_32
	/* Stack for startup_32 can be just as for start_secondary onwards */
	irq_ctx_init(cpu);
	per_cpu(cpu_current_top_of_stack, cpu) =
		(unsigned long)task_stack_page(idle) + THREAD_SIZE;
#else
	initial_gs = per_cpu_offset(cpu);
#endif
}

/*
 * NOTE - on most systems this is a PHYSICAL apic ID, but on multiquad
 * (ie clustered apic addressing mode), this is a LOGICAL apic ID.
 * Returns zero if CPU booted OK, else error code from
 * ->wakeup_secondary_cpu.
 */
static int do_boot_cpu(int apicid, int cpu, struct task_struct *idle)
{
	volatile u32 *trampoline_status =
		(volatile u32 *) __va(real_mode_header->trampoline_status);
	/* start_ip had better be page-aligned! */
	unsigned long start_ip = real_mode_header->trampoline_start;

	unsigned long boot_error = 0;
	int cpu0_nmi_registered = 0;
	unsigned long timeout;

	idle->thread.sp = (unsigned long) (((struct pt_regs *)
			  (THREAD_SIZE +  task_stack_page(idle))) - 1);

	early_gdt_descr.address = (unsigned long)get_cpu_gdt_table(cpu);
	initial_code = (unsigned long)start_secondary;
	initial_stack  = idle->thread.sp;

	/*
	 * Enable the espfix hack for this CPU
	*/
#ifdef CONFIG_X86_ESPFIX64
	init_espfix_ap(cpu);
#endif

	/* So we see what's up */
	announce_cpu(cpu, apicid);

	/*
	 * This grunge runs the startup process for
	 * the targeted processor.
	 */

	if (get_uv_system_type() != UV_NON_UNIQUE_APIC) {

		pr_debug("Setting warm reset code and vector.\n");

		smpboot_setup_warm_reset_vector(start_ip);
		/*
		 * Be paranoid about clearing APIC errors.
		*/
		if (APIC_INTEGRATED(boot_cpu_apic_version)) {
			apic_write(APIC_ESR, 0);
			apic_read(APIC_ESR);
		}
	}

	/*
	 * AP might wait on cpu_callout_mask in cpu_init() with
	 * cpu_initialized_mask set if previous attempt to online
	 * it timed-out. Clear cpu_initialized_mask so that after
	 * INIT/SIPI it could start with a clean state.
	 */
	cpumask_clear_cpu(cpu, cpu_initialized_mask);
	smp_mb();

	/*
	 * Wake up a CPU in difference cases:
	 * - Use the method in the APIC driver if it's defined
	 * Otherwise,
	 * - Use an INIT boot APIC message for APs or NMI for BSP.
	 */
	if (apic->wakeup_secondary_cpu)
		boot_error = apic->wakeup_secondary_cpu(apicid, start_ip);
	else
		boot_error = wakeup_cpu_via_init_nmi(cpu, start_ip, apicid,
						     &cpu0_nmi_registered);

	if (!boot_error) {
		/*
		 * Wait 10s total for first sign of life from AP
		 */
		boot_error = -1;
		timeout = jiffies + 10*HZ;
		while (time_before(jiffies, timeout)) {
			if (cpumask_test_cpu(cpu, cpu_initialized_mask)) {
				/*
				 * Tell AP to proceed with initialization
				 */
				cpumask_set_cpu(cpu, cpu_callout_mask);
				boot_error = 0;
				break;
			}
			schedule();
		}
	}

	if (!boot_error) {
		/*
		 * Wait till AP completes initial initialization
		 */
		while (!cpumask_test_cpu(cpu, cpu_callin_mask)) {
			/*
			 * Allow other tasks to run while we wait for the
			 * AP to come online. This also gives a chance
			 * for the MTRR work(triggered by the AP coming online)
			 * to be completed in the stop machine context.
			 */
			schedule();
		}
	}

	/* mark "stuck" area as not stuck */
	*trampoline_status = 0;

	if (get_uv_system_type() != UV_NON_UNIQUE_APIC) {
		/*
		 * Cleanup possible dangling ends...
		 */
		smpboot_restore_warm_reset_vector();
	}
	/*
	 * Clean up the nmi handler. Do this after the callin and callout sync
	 * to avoid impact of possible long unregister time.
	 */
	if (cpu0_nmi_registered)
		unregister_nmi_handler(NMI_LOCAL, "wake_cpu0");

	return boot_error;
}

int native_cpu_up(unsigned int cpu, struct task_struct *tidle)
{
	int apicid = apic->cpu_present_to_apicid(cpu);
	unsigned long flags;
	int err;

	WARN_ON(irqs_disabled());

	pr_debug("++++++++++++++++++++=_---CPU UP  %u\n", cpu);

	if (apicid == BAD_APICID ||
	    !physid_isset(apicid, phys_cpu_present_map) ||
	    !apic->apic_id_valid(apicid)) {
		pr_err("%s: bad cpu %d\n", __func__, cpu);
		return -EINVAL;
	}

	/*
	 * Already booted CPU?
	 */
	if (cpumask_test_cpu(cpu, cpu_callin_mask)) {
		pr_debug("do_boot_cpu %d Already started\n", cpu);
		return -ENOSYS;
	}

	/*
	 * Save current MTRR state in case it was changed since early boot
	 * (e.g. by the ACPI SMI) to initialize new CPUs with MTRRs in sync:
	 */
	mtrr_save_state();

	/* x86 CPUs take themselves offline, so delayed offline is OK. */
	err = cpu_check_up_prepare(cpu);
	if (err && err != -EBUSY)
		return err;

	/* the FPU context is blank, nobody can own it */
	__cpu_disable_lazy_restore(cpu);

	common_cpu_up(cpu, tidle);

	err = do_boot_cpu(apicid, cpu, tidle);
	if (err) {
		pr_err("do_boot_cpu failed(%d) to wakeup CPU#%u\n", err, cpu);
		return -EIO;
	}

	/*
	 * Check TSC synchronization with the AP (keep irqs disabled
	 * while doing so):
	 */
	local_irq_save(flags);
	check_tsc_sync_source(cpu);
	local_irq_restore(flags);

	while (!cpu_online(cpu)) {
		cpu_relax();
		touch_nmi_watchdog();
	}

	return 0;
}

/**
 * arch_disable_smp_support() - disables SMP support for x86 at runtime
 */
void arch_disable_smp_support(void)
{
	disable_ioapic_support();
}

/*
 * Fall back to non SMP mode after errors.
 *
 * RED-PEN audit/test this more. I bet there is more state messed up here.
 */
static __init void disable_smp(void)
{
	pr_info("SMP disabled\n");

	disable_ioapic_support();

	init_cpu_present(cpumask_of(0));
	init_cpu_possible(cpumask_of(0));

	if (smp_found_config)
		physid_set_mask_of_physid(boot_cpu_physical_apicid, &phys_cpu_present_map);
	else
		physid_set_mask_of_physid(0, &phys_cpu_present_map);
	cpumask_set_cpu(0, topology_sibling_cpumask(0));
	cpumask_set_cpu(0, topology_core_cpumask(0));
}

enum {
	SMP_OK,
	SMP_NO_CONFIG,
	SMP_NO_APIC,
	SMP_FORCE_UP,
};

/*
 * Various sanity checks.
 */
static int __init smp_sanity_check(unsigned max_cpus)
{
	preempt_disable();

#if !defined(CONFIG_X86_BIGSMP) && defined(CONFIG_X86_32)
	if (def_to_bigsmp && nr_cpu_ids > 8) {
		unsigned int cpu;
		unsigned nr;

		pr_warn("More than 8 CPUs detected - skipping them\n"
			"Use CONFIG_X86_BIGSMP\n");

		nr = 0;
		for_each_present_cpu(cpu) {
			if (nr >= 8)
				set_cpu_present(cpu, false);
			nr++;
		}

		nr = 0;
		for_each_possible_cpu(cpu) {
			if (nr >= 8)
				set_cpu_possible(cpu, false);
			nr++;
		}

		nr_cpu_ids = 8;
	}
#endif

	if (!physid_isset(hard_smp_processor_id(), phys_cpu_present_map)) {
		pr_warn("weird, boot CPU (#%d) not listed by the BIOS\n",
			hard_smp_processor_id());

		physid_set(hard_smp_processor_id(), phys_cpu_present_map);
	}

	/*
	 * If we couldn't find an SMP configuration at boot time,
	 * get out of here now!
	 */
	if (!smp_found_config && !acpi_lapic) {
		preempt_enable();
		pr_notice("SMP motherboard not detected\n");
		return SMP_NO_CONFIG;
	}

	/*
	 * Should not be necessary because the MP table should list the boot
	 * CPU too, but we do it for the sake of robustness anyway.
	 */
	if (!apic->check_phys_apicid_present(boot_cpu_physical_apicid)) {
		pr_notice("weird, boot CPU (#%d) not listed by the BIOS\n",
			  boot_cpu_physical_apicid);
		physid_set(hard_smp_processor_id(), phys_cpu_present_map);
	}
	preempt_enable();

	/*
	 * If we couldn't find a local APIC, then get out of here now!
	 */
	if (APIC_INTEGRATED(boot_cpu_apic_version) &&
	    !boot_cpu_has(X86_FEATURE_APIC)) {
		if (!disable_apic) {
			pr_err("BIOS bug, local APIC #%d not detected!...\n",
				boot_cpu_physical_apicid);
			pr_err("... forcing use of dummy APIC emulation (tell your hw vendor)\n");
		}
		return SMP_NO_APIC;
	}

	/*
	 * If SMP should be disabled, then really disable it!
	 */
	if (!max_cpus) {
		pr_info("SMP mode deactivated\n");
		return SMP_FORCE_UP;
	}

	return SMP_OK;
}

static void __init smp_cpu_index_default(void)
{
	int i;
	struct cpuinfo_x86 *c;

	for_each_possible_cpu(i) {
		c = &cpu_data(i);
		/* mark all to hotplug */
		c->cpu_index = nr_cpu_ids;
	}
}

/*
 * Prepare for SMP bootup.  The MP table or ACPI has been read
 * earlier.  Just do some sanity checking here and enable APIC mode.
 */
void __init native_smp_prepare_cpus(unsigned int max_cpus)
{
	unsigned int i;

	smp_cpu_index_default();

	/*
	 * Setup boot CPU information
	 */
	smp_store_boot_cpu_info(); /* Final full version of the data */
	cpumask_copy(cpu_callin_mask, cpumask_of(0));
	mb();

	for_each_possible_cpu(i) {
		zalloc_cpumask_var(&per_cpu(cpu_sibling_map, i), GFP_KERNEL);
		zalloc_cpumask_var(&per_cpu(cpu_core_map, i), GFP_KERNEL);
		zalloc_cpumask_var(&per_cpu(cpu_llc_shared_map, i), GFP_KERNEL);
	}

	/*
	 * Set 'default' x86 topology, this matches default_topology() in that
	 * it has NUMA nodes as a topology level. See also
	 * native_smp_cpus_done().
	 *
	 * Must be done before set_cpus_sibling_map() is ran.
	 */
	set_sched_topology(x86_topology);

	set_cpu_sibling_map(0);

	switch (smp_sanity_check(max_cpus)) {
	case SMP_NO_CONFIG:
		disable_smp();
		if (APIC_init_uniprocessor())
			pr_notice("Local APIC not detected. Using dummy APIC emulation.\n");
		return;
	case SMP_NO_APIC:
		disable_smp();
		return;
	case SMP_FORCE_UP:
		disable_smp();
		apic_bsp_setup(false);
		return;
	case SMP_OK:
		break;
	}

	if (read_apic_id() != boot_cpu_physical_apicid) {
		panic("Boot APIC ID in local APIC unexpected (%d vs %d)",
		     read_apic_id(), boot_cpu_physical_apicid);
		/* Or can we switch back to PIC here? */
	}

	default_setup_apic_routing();
	cpu0_logical_apicid = apic_bsp_setup(false);

	pr_info("CPU%d: ", 0);
	print_cpu_info(&cpu_data(0));

	if (is_uv_system())
		uv_system_init();

	set_mtrr_aps_delayed_init();

	smp_quirk_init_udelay();
}

void arch_enable_nonboot_cpus_begin(void)
{
	set_mtrr_aps_delayed_init();
}

void arch_enable_nonboot_cpus_end(void)
{
	mtrr_aps_init();
}

/*
 * Early setup to make printk work.
 */
void __init native_smp_prepare_boot_cpu(void)
{
	int me = smp_processor_id();
	switch_to_new_gdt(me);
	/* already set me in cpu_online_mask in boot_cpu_init() */
	cpumask_set_cpu(me, cpu_callout_mask);
	cpu_set_state_online(me);
}

void __init native_smp_cpus_done(unsigned int max_cpus)
{
	pr_debug("Boot done\n");

	if (x86_has_numa_in_package)
		set_sched_topology(x86_numa_in_package_topology);

	nmi_selftest();
	impress_friends();
	setup_ioapic_dest();
	mtrr_aps_init();
}

static int __initdata setup_possible_cpus = -1;
static int __init _setup_possible_cpus(char *str)
{
	get_option(&str, &setup_possible_cpus);
	return 0;
}
early_param("possible_cpus", _setup_possible_cpus);


/*
 * cpu_possible_mask should be static, it cannot change as cpu's
 * are onlined, or offlined. The reason is per-cpu data-structures
 * are allocated by some modules at init time, and dont expect to
 * do this dynamically on cpu arrival/departure.
 * cpu_present_mask on the other hand can change dynamically.
 * In case when cpu_hotplug is not compiled, then we resort to current
 * behaviour, which is cpu_possible == cpu_present.
 * - Ashok Raj
 *
 * Three ways to find out the number of additional hotplug CPUs:
 * - If the BIOS specified disabled CPUs in ACPI/mptables use that.
 * - The user can overwrite it with possible_cpus=NUM
 * - Otherwise don't reserve additional CPUs.
 * We do this because additional CPUs waste a lot of memory.
 * -AK
 */
__init void prefill_possible_map(void)
{
	int i, possible;

	/* No boot processor was found in mptable or ACPI MADT */
	if (!num_processors) {
<<<<<<< HEAD
		int apicid = boot_cpu_physical_apicid;
		int cpu = hard_smp_processor_id();

		pr_warn("Boot CPU (id %d) not listed by BIOS\n", cpu);

		/* Make sure boot cpu is enumerated */
		if (apic->cpu_present_to_apicid(0) == BAD_APICID &&
		    apic->apic_id_valid(apicid))
			generic_processor_info(apicid, boot_cpu_apic_version);
=======
		if (boot_cpu_has(X86_FEATURE_APIC)) {
			int apicid = boot_cpu_physical_apicid;
			int cpu = hard_smp_processor_id();

			pr_warn("Boot CPU (id %d) not listed by BIOS\n", cpu);

			/* Make sure boot cpu is enumerated */
			if (apic->cpu_present_to_apicid(0) == BAD_APICID &&
			    apic->apic_id_valid(apicid))
				generic_processor_info(apicid, boot_cpu_apic_version);
		}
>>>>>>> d06e622d

		if (!num_processors)
			num_processors = 1;
	}

	i = setup_max_cpus ?: 1;
	if (setup_possible_cpus == -1) {
		possible = num_processors;
#ifdef CONFIG_HOTPLUG_CPU
		if (setup_max_cpus)
			possible += disabled_cpus;
#else
		if (possible > i)
			possible = i;
#endif
	} else
		possible = setup_possible_cpus;

	total_cpus = max_t(int, possible, num_processors + disabled_cpus);

	/* nr_cpu_ids could be reduced via nr_cpus= */
	if (possible > nr_cpu_ids) {
		pr_warn("%d Processors exceeds NR_CPUS limit of %d\n",
			possible, nr_cpu_ids);
		possible = nr_cpu_ids;
	}

#ifdef CONFIG_HOTPLUG_CPU
	if (!setup_max_cpus)
#endif
	if (possible > i) {
		pr_warn("%d Processors exceeds max_cpus limit of %u\n",
			possible, setup_max_cpus);
		possible = i;
	}

	pr_info("Allowing %d CPUs, %d hotplug CPUs\n",
		possible, max_t(int, possible - num_processors, 0));

	for (i = 0; i < possible; i++)
		set_cpu_possible(i, true);
	for (; i < NR_CPUS; i++)
		set_cpu_possible(i, false);

	nr_cpu_ids = possible;
}

#ifdef CONFIG_HOTPLUG_CPU

/* Recompute SMT state for all CPUs on offline */
static void recompute_smt_state(void)
{
	int max_threads, cpu;

	max_threads = 0;
	for_each_online_cpu (cpu) {
		int threads = cpumask_weight(topology_sibling_cpumask(cpu));

		if (threads > max_threads)
			max_threads = threads;
	}
	__max_smt_threads = max_threads;
}

static void remove_siblinginfo(int cpu)
{
	int sibling;
	struct cpuinfo_x86 *c = &cpu_data(cpu);

	for_each_cpu(sibling, topology_core_cpumask(cpu)) {
		cpumask_clear_cpu(cpu, topology_core_cpumask(sibling));
		/*/
		 * last thread sibling in this cpu core going down
		 */
		if (cpumask_weight(topology_sibling_cpumask(cpu)) == 1)
			cpu_data(sibling).booted_cores--;
	}

	for_each_cpu(sibling, topology_sibling_cpumask(cpu))
		cpumask_clear_cpu(cpu, topology_sibling_cpumask(sibling));
	for_each_cpu(sibling, cpu_llc_shared_mask(cpu))
		cpumask_clear_cpu(cpu, cpu_llc_shared_mask(sibling));
	cpumask_clear(cpu_llc_shared_mask(cpu));
	cpumask_clear(topology_sibling_cpumask(cpu));
	cpumask_clear(topology_core_cpumask(cpu));
	c->phys_proc_id = 0;
	c->cpu_core_id = 0;
	cpumask_clear_cpu(cpu, cpu_sibling_setup_mask);
	recompute_smt_state();
}

static void remove_cpu_from_maps(int cpu)
{
	set_cpu_online(cpu, false);
	cpumask_clear_cpu(cpu, cpu_callout_mask);
	cpumask_clear_cpu(cpu, cpu_callin_mask);
	/* was set by cpu_init() */
	cpumask_clear_cpu(cpu, cpu_initialized_mask);
	numa_remove_cpu(cpu);
}

void cpu_disable_common(void)
{
	int cpu = smp_processor_id();

	remove_siblinginfo(cpu);

	/* It's now safe to remove this processor from the online map */
	lock_vector_lock();
	remove_cpu_from_maps(cpu);
	unlock_vector_lock();
	fixup_irqs();
}

int native_cpu_disable(void)
{
	int ret;

	ret = check_irq_vectors_for_cpu_disable();
	if (ret)
		return ret;

	clear_local_APIC();
	cpu_disable_common();

	return 0;
}

int common_cpu_die(unsigned int cpu)
{
	int ret = 0;

	/* We don't do anything here: idle task is faking death itself. */

	/* They ack this in play_dead() by setting CPU_DEAD */
	if (cpu_wait_death(cpu, 5)) {
		if (system_state == SYSTEM_RUNNING)
			pr_info("CPU %u is now offline\n", cpu);
	} else {
		pr_err("CPU %u didn't die...\n", cpu);
		ret = -1;
	}

	return ret;
}

void native_cpu_die(unsigned int cpu)
{
	common_cpu_die(cpu);
}

void play_dead_common(void)
{
	idle_task_exit();
	reset_lazy_tlbstate();
	amd_e400_remove_cpu(raw_smp_processor_id());

	/* Ack it */
	(void)cpu_report_death();

	/*
	 * With physical CPU hotplug, we should halt the cpu
	 */
	local_irq_disable();
}

static bool wakeup_cpu0(void)
{
	if (smp_processor_id() == 0 && enable_start_cpu0)
		return true;

	return false;
}

/*
 * We need to flush the caches before going to sleep, lest we have
 * dirty data in our caches when we come back up.
 */
static inline void mwait_play_dead(void)
{
	unsigned int eax, ebx, ecx, edx;
	unsigned int highest_cstate = 0;
	unsigned int highest_subcstate = 0;
	void *mwait_ptr;
	int i;

	if (!this_cpu_has(X86_FEATURE_MWAIT))
		return;
	if (!this_cpu_has(X86_FEATURE_CLFLUSH))
		return;
	if (__this_cpu_read(cpu_info.cpuid_level) < CPUID_MWAIT_LEAF)
		return;

	eax = CPUID_MWAIT_LEAF;
	ecx = 0;
	native_cpuid(&eax, &ebx, &ecx, &edx);

	/*
	 * eax will be 0 if EDX enumeration is not valid.
	 * Initialized below to cstate, sub_cstate value when EDX is valid.
	 */
	if (!(ecx & CPUID5_ECX_EXTENSIONS_SUPPORTED)) {
		eax = 0;
	} else {
		edx >>= MWAIT_SUBSTATE_SIZE;
		for (i = 0; i < 7 && edx; i++, edx >>= MWAIT_SUBSTATE_SIZE) {
			if (edx & MWAIT_SUBSTATE_MASK) {
				highest_cstate = i;
				highest_subcstate = edx & MWAIT_SUBSTATE_MASK;
			}
		}
		eax = (highest_cstate << MWAIT_SUBSTATE_SIZE) |
			(highest_subcstate - 1);
	}

	/*
	 * This should be a memory location in a cache line which is
	 * unlikely to be touched by other processors.  The actual
	 * content is immaterial as it is not actually modified in any way.
	 */
	mwait_ptr = &current_thread_info()->flags;

	wbinvd();

	while (1) {
		/*
		 * The CLFLUSH is a workaround for erratum AAI65 for
		 * the Xeon 7400 series.  It's not clear it is actually
		 * needed, but it should be harmless in either case.
		 * The WBINVD is insufficient due to the spurious-wakeup
		 * case where we return around the loop.
		 */
		mb();
		clflush(mwait_ptr);
		mb();
		__monitor(mwait_ptr, 0, 0);
		mb();
		__mwait(eax, 0);
		/*
		 * If NMI wants to wake up CPU0, start CPU0.
		 */
		if (wakeup_cpu0())
			start_cpu0();
	}
}

void hlt_play_dead(void)
{
	if (__this_cpu_read(cpu_info.x86) >= 4)
		wbinvd();

	while (1) {
		native_halt();
		/*
		 * If NMI wants to wake up CPU0, start CPU0.
		 */
		if (wakeup_cpu0())
			start_cpu0();
	}
}

void native_play_dead(void)
{
	play_dead_common();
	tboot_shutdown(TB_SHUTDOWN_WFS);

	mwait_play_dead();	/* Only returns on failure */
	if (cpuidle_play_dead())
		hlt_play_dead();
}

#else /* ... !CONFIG_HOTPLUG_CPU */
int native_cpu_disable(void)
{
	return -ENOSYS;
}

void native_cpu_die(unsigned int cpu)
{
	/* We said "no" in __cpu_disable */
	BUG();
}

void native_play_dead(void)
{
	BUG();
}

#endif<|MERGE_RESOLUTION|>--- conflicted
+++ resolved
@@ -1409,17 +1409,6 @@
 
 	/* No boot processor was found in mptable or ACPI MADT */
 	if (!num_processors) {
-<<<<<<< HEAD
-		int apicid = boot_cpu_physical_apicid;
-		int cpu = hard_smp_processor_id();
-
-		pr_warn("Boot CPU (id %d) not listed by BIOS\n", cpu);
-
-		/* Make sure boot cpu is enumerated */
-		if (apic->cpu_present_to_apicid(0) == BAD_APICID &&
-		    apic->apic_id_valid(apicid))
-			generic_processor_info(apicid, boot_cpu_apic_version);
-=======
 		if (boot_cpu_has(X86_FEATURE_APIC)) {
 			int apicid = boot_cpu_physical_apicid;
 			int cpu = hard_smp_processor_id();
@@ -1431,7 +1420,6 @@
 			    apic->apic_id_valid(apicid))
 				generic_processor_info(apicid, boot_cpu_apic_version);
 		}
->>>>>>> d06e622d
 
 		if (!num_processors)
 			num_processors = 1;
