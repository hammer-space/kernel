--- conflicted
+++ resolved
@@ -473,14 +473,11 @@
 }
 #endif
 
-<<<<<<< HEAD
-=======
 #ifndef arch_kmap_local_set_pte
 #define arch_kmap_local_set_pte(mm, vaddr, ptep, ptev)	\
 	set_pte_at(mm, vaddr, ptep, ptev)
 #endif
 
->>>>>>> 6ee1d745
 /* Unmap a local mapping which was obtained by kmap_high_get() */
 static inline bool kmap_high_unmap_local(unsigned long vaddr)
 {
@@ -523,11 +520,7 @@
 	vaddr = __fix_to_virt(FIX_KMAP_BEGIN + idx);
 	BUG_ON(!pte_none(*(kmap_pte - idx)));
 	pteval = pfn_pte(pfn, prot);
-<<<<<<< HEAD
-	set_pte_at(&init_mm, vaddr, kmap_pte - idx, pteval);
-=======
 	arch_kmap_local_set_pte(&init_mm, vaddr, kmap_pte - idx, pteval);
->>>>>>> 6ee1d745
 	arch_kmap_local_post_map(vaddr, pteval);
 	current->kmap_ctrl.pteval[kmap_local_idx()] = pteval;
 	preempt_enable();
