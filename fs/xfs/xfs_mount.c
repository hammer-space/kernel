--- conflicted
+++ resolved
@@ -658,12 +658,7 @@
 	if (xfs_sb_has_mismatched_features2(sbp)) {
 		xfs_warn(mp, "correcting sb_features alignment problem");
 		sbp->sb_features2 |= sbp->sb_bad_features2;
-<<<<<<< HEAD
-		sbp->sb_bad_features2 = sbp->sb_features2;
-		mp->m_update_flags |= XFS_SB_FEATURES2;
-=======
 		mp->m_update_sb = true;
->>>>>>> 074e427b
 
 		/*
 		 * Re-check for ATTR2 in case it was found in bad_features2
@@ -1395,36 +1390,6 @@
 }
 
 /*
-<<<<<<< HEAD
- * Used to log changes to the superblock unit and width fields which could
- * be altered by the mount options, as well as any potential sb_features2
- * fixup. Only the first superblock is updated.
- */
-int
-xfs_mount_log_sb(
-	xfs_mount_t	*mp,
-	__int64_t	fields)
-{
-	xfs_trans_t	*tp;
-	int		error;
-
-	ASSERT(fields & (XFS_SB_UNIT | XFS_SB_WIDTH | XFS_SB_UUID |
-			 XFS_SB_FEATURES2 | XFS_SB_VERSIONNUM));
-
-	tp = xfs_trans_alloc(mp, XFS_TRANS_SB_UNIT);
-	error = xfs_trans_reserve(tp, &M_RES(mp)->tr_sb, 0, 0);
-	if (error) {
-		xfs_trans_cancel(tp, 0);
-		return error;
-	}
-	xfs_mod_sb(tp, fields);
-	error = xfs_trans_commit(tp, 0);
-	return error;
-}
-
-/*
-=======
->>>>>>> 074e427b
  * If the underlying (data/log/rt) device is readonly, there are some
  * operations that cannot proceed.
  */
