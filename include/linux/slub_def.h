--- conflicted
+++ resolved
@@ -37,13 +37,7 @@
 
 struct kmem_cache_cpu {
 	void **freelist;	/* Pointer to next available object */
-<<<<<<< HEAD
-#ifdef CONFIG_CMPXCHG_LOCAL
 	unsigned long tid;	/* Globally unique transaction id */
-#endif
-=======
-	unsigned long tid;	/* Globally unique transaction id */
->>>>>>> d762f438
 	struct page *page;	/* The slab from which we are allocating */
 	int node;		/* The node of the page (or -1 for debug) */
 #ifdef CONFIG_SLUB_STATS
