--- conflicted
+++ resolved
@@ -1067,27 +1067,14 @@
 static int ena_com_hash_key_allocate(struct ena_com_dev *ena_dev)
 {
 	struct ena_rss *rss = &ena_dev->rss;
-<<<<<<< HEAD
-	struct ena_admin_feature_rss_flow_hash_control *hash_key;
 	struct ena_admin_get_feat_resp get_resp;
 	int rc;
 
-	hash_key = (ena_dev->rss).hash_key;
-
-=======
-	struct ena_admin_get_feat_resp get_resp;
-	int rc;
-
->>>>>>> 04d5ce62
 	rc = ena_com_get_feature_ex(ena_dev, &get_resp,
 				    ENA_ADMIN_RSS_HASH_FUNCTION,
 				    ena_dev->rss.hash_key_dma_addr,
 				    sizeof(ena_dev->rss.hash_key), 0);
 	if (unlikely(rc)) {
-<<<<<<< HEAD
-		hash_key = NULL;
-=======
->>>>>>> 04d5ce62
 		return -EOPNOTSUPP;
 	}
 
