// SPDX-License-Identifier: GPL-2.0
/******************************************************************************
 *
 * Copyright(c) 2007 - 2012 Realtek Corporation. All rights reserved.
 *
 ******************************************************************************/
#define _IOCTL_LINUX_C_

#include <linux/etherdevice.h>
#include <drv_types.h>
#include <rtw_debug.h>
#include <rtw_mp.h>
#include <hal_btcoex.h>
#include <linux/jiffies.h>
#include <linux/kernel.h>

#define RTL_IOCTL_WPA_SUPPLICANT	(SIOCIWFIRSTPRIV+30)

#define SCAN_ITEM_SIZE 768
#define MAX_CUSTOM_LEN 64
#define RATE_COUNT 4

/*  combo scan */
#define WEXT_CSCAN_HEADER		"CSCAN S\x01\x00\x00S\x00"
#define WEXT_CSCAN_HEADER_SIZE		12
#define WEXT_CSCAN_SSID_SECTION		'S'
#define WEXT_CSCAN_CHANNEL_SECTION	'C'
#define WEXT_CSCAN_ACTV_DWELL_SECTION	'A'
#define WEXT_CSCAN_PASV_DWELL_SECTION	'P'
#define WEXT_CSCAN_HOME_DWELL_SECTION	'H'
#define WEXT_CSCAN_TYPE_SECTION		'T'

static u32 rtw_rates[] = {1000000, 2000000, 5500000, 11000000,
	6000000, 9000000, 12000000, 18000000, 24000000, 36000000, 48000000, 54000000};

void indicate_wx_scan_complete_event(struct adapter *padapter)
{
	union iwreq_data wrqu;

	memset(&wrqu, 0, sizeof(union iwreq_data));
}


void rtw_indicate_wx_assoc_event(struct adapter *padapter)
{
	union iwreq_data wrqu;
	struct	mlme_priv *pmlmepriv = &padapter->mlmepriv;
	struct mlme_ext_priv *pmlmeext = &padapter->mlmeextpriv;
	struct mlme_ext_info *pmlmeinfo = &(pmlmeext->mlmext_info);
	struct wlan_bssid_ex		*pnetwork = (struct wlan_bssid_ex *)(&(pmlmeinfo->network));

	memset(&wrqu, 0, sizeof(union iwreq_data));

	wrqu.ap_addr.sa_family = ARPHRD_ETHER;

	if (check_fwstate(pmlmepriv, WIFI_ADHOC_MASTER_STATE) == true)
		memcpy(wrqu.ap_addr.sa_data, pnetwork->MacAddress, ETH_ALEN);
	else
		memcpy(wrqu.ap_addr.sa_data, pmlmepriv->cur_network.network.MacAddress, ETH_ALEN);

	netdev_dbg(padapter->pnetdev, "assoc success\n");
}

void rtw_indicate_wx_disassoc_event(struct adapter *padapter)
{
	union iwreq_data wrqu;

	memset(&wrqu, 0, sizeof(union iwreq_data));

	wrqu.ap_addr.sa_family = ARPHRD_ETHER;
	eth_zero_addr(wrqu.ap_addr.sa_data);
}

static char *translate_scan(struct adapter *padapter,
				struct iw_request_info *info, struct wlan_network *pnetwork,
				char *start, char *stop)
{
	struct iw_event iwe;
	u16 cap;
	u32 ht_ielen = 0;
	char *custom = NULL;
	char *p;
	u16 max_rate = 0, rate, ht_cap = false, vht_cap = false;
	u32 i = 0;
	u8 bw_40MHz = 0, short_GI = 0;
	u16 mcs_rate = 0, vht_data_rate = 0;
	u8 ie_offset = (pnetwork->network.Reserved[0] == 2 ? 0 : 12);
	struct mlme_priv *pmlmepriv = &(padapter->mlmepriv);
	u8 ss, sq;

	/*  AP MAC address  */
	iwe.cmd = SIOCGIWAP;
	iwe.u.ap_addr.sa_family = ARPHRD_ETHER;

	memcpy(iwe.u.ap_addr.sa_data, pnetwork->network.MacAddress, ETH_ALEN);
	start = iwe_stream_add_event(info, start, stop, &iwe, IW_EV_ADDR_LEN);

	/* Add the ESSID */
	iwe.cmd = SIOCGIWESSID;
	iwe.u.data.flags = 1;
	iwe.u.data.length = min((u16)pnetwork->network.Ssid.SsidLength, (u16)32);
	start = iwe_stream_add_point(info, start, stop, &iwe, pnetwork->network.Ssid.Ssid);

	/* parsing HT_CAP_IE */
	if (pnetwork->network.Reserved[0] == 2) { /*  Probe Request */
		p = rtw_get_ie(&pnetwork->network.IEs[0], WLAN_EID_HT_CAPABILITY, &ht_ielen, pnetwork->network.IELength);
	} else {
		p = rtw_get_ie(&pnetwork->network.IEs[12], WLAN_EID_HT_CAPABILITY, &ht_ielen, pnetwork->network.IELength-12);
	}
	if (p && ht_ielen > 0) {
		struct ieee80211_ht_cap *pht_capie;
		ht_cap = true;
		pht_capie = (struct ieee80211_ht_cap *)(p+2);
		memcpy(&mcs_rate, pht_capie->mcs.rx_mask, 2);
		bw_40MHz = (le16_to_cpu(pht_capie->cap_info) & IEEE80211_HT_CAP_SUP_WIDTH) ? 1 : 0;
		short_GI = (le16_to_cpu(pht_capie->cap_info) & (IEEE80211_HT_CAP_SGI_20 | IEEE80211_HT_CAP_SGI_40)) ? 1 : 0;
	}

	/* Add the protocol name */
	iwe.cmd = SIOCGIWNAME;
	if (rtw_is_cckratesonly_included((u8 *)&pnetwork->network.SupportedRates)) {
		if (ht_cap)
			snprintf(iwe.u.name, IFNAMSIZ, "IEEE 802.11bn");
		else
		snprintf(iwe.u.name, IFNAMSIZ, "IEEE 802.11b");
	} else if (rtw_is_cckrates_included((u8 *)&pnetwork->network.SupportedRates)) {
		if (ht_cap)
			snprintf(iwe.u.name, IFNAMSIZ, "IEEE 802.11bgn");
		else
			snprintf(iwe.u.name, IFNAMSIZ, "IEEE 802.11bg");
	} else {
		if (pnetwork->network.Configuration.DSConfig > 14) {
			if (vht_cap)
				snprintf(iwe.u.name, IFNAMSIZ, "IEEE 802.11AC");
			else if (ht_cap)
				snprintf(iwe.u.name, IFNAMSIZ, "IEEE 802.11an");
			else
				snprintf(iwe.u.name, IFNAMSIZ, "IEEE 802.11a");
		} else {
			if (ht_cap)
				snprintf(iwe.u.name, IFNAMSIZ, "IEEE 802.11gn");
			else
				snprintf(iwe.u.name, IFNAMSIZ, "IEEE 802.11g");
		}
	}

	start = iwe_stream_add_event(info, start, stop, &iwe, IW_EV_CHAR_LEN);

	  /* Add mode */
	if (pnetwork->network.Reserved[0] == 2) { /*  Probe Request */
		cap = 0;
	} else {
		__le16 le_tmp;

	        iwe.cmd = SIOCGIWMODE;
		memcpy((u8 *)&le_tmp, rtw_get_capability_from_ie(pnetwork->network.IEs), 2);
		cap = le16_to_cpu(le_tmp);
	}

	if (cap & (WLAN_CAPABILITY_IBSS | WLAN_CAPABILITY_ESS)) {
		if (cap & WLAN_CAPABILITY_ESS)
			iwe.u.mode = IW_MODE_MASTER;
		else
			iwe.u.mode = IW_MODE_ADHOC;

		start = iwe_stream_add_event(info, start, stop, &iwe, IW_EV_UINT_LEN);
	}

	if (pnetwork->network.Configuration.DSConfig < 1 /*|| pnetwork->network.Configuration.DSConfig > 14*/)
		pnetwork->network.Configuration.DSConfig = 1;

	 /* Add frequency/channel */
	iwe.cmd = SIOCGIWFREQ;
	iwe.u.freq.m = rtw_ch2freq(pnetwork->network.Configuration.DSConfig) * 100000;
	iwe.u.freq.e = 1;
	iwe.u.freq.i = pnetwork->network.Configuration.DSConfig;
	start = iwe_stream_add_event(info, start, stop, &iwe, IW_EV_FREQ_LEN);

	/* Add encryption capability */
	iwe.cmd = SIOCGIWENCODE;
	if (cap & WLAN_CAPABILITY_PRIVACY)
		iwe.u.data.flags = IW_ENCODE_ENABLED | IW_ENCODE_NOKEY;
	else
		iwe.u.data.flags = IW_ENCODE_DISABLED;
	iwe.u.data.length = 0;
	start = iwe_stream_add_point(info, start, stop, &iwe, pnetwork->network.Ssid.Ssid);

	/*Add basic and extended rates */
	max_rate = 0;
	custom = kzalloc(MAX_CUSTOM_LEN, GFP_ATOMIC);
	if (!custom)
		return start;
	p = custom;
	p += scnprintf(p, MAX_CUSTOM_LEN - (p - custom), " Rates (Mb/s): ");
	while (pnetwork->network.SupportedRates[i] != 0) {
		rate = pnetwork->network.SupportedRates[i]&0x7F;
		if (rate > max_rate)
			max_rate = rate;
		p += scnprintf(p, MAX_CUSTOM_LEN - (p - custom),
			      "%d%s ", rate >> 1, (rate & 1) ? ".5" : "");
		i++;
	}

	if (vht_cap) {
		max_rate = vht_data_rate;
	} else if (ht_cap) {
		if (mcs_rate & 0x8000) /* MCS15 */
			max_rate = (bw_40MHz) ? ((short_GI)?300:270):((short_GI)?144:130);
		else /* default MCS7 */
			max_rate = (bw_40MHz) ? ((short_GI)?150:135):((short_GI)?72:65);

		max_rate = max_rate*2;/* Mbps/2; */
	}

	iwe.cmd = SIOCGIWRATE;
	iwe.u.bitrate.fixed = iwe.u.bitrate.disabled = 0;
	iwe.u.bitrate.value = max_rate * 500000;
	start = iwe_stream_add_event(info, start, stop, &iwe, IW_EV_PARAM_LEN);

	/* parsing WPA/WPA2 IE */
	if (pnetwork->network.Reserved[0] != 2) { /*  Probe Request */
		u8 *buf;
		u8 wpa_ie[255], rsn_ie[255];
		u16 wpa_len = 0, rsn_len = 0;
		u8 *p;
		rtw_get_sec_ie(pnetwork->network.IEs, pnetwork->network.IELength, rsn_ie, &rsn_len, wpa_ie, &wpa_len);

		buf = kzalloc(MAX_WPA_IE_LEN*2, GFP_ATOMIC);
		if (!buf)
			return start;
		if (wpa_len > 0) {
			p = buf;
			p += scnprintf(p, (MAX_WPA_IE_LEN * 2) - (p - buf), "wpa_ie =");
			for (i = 0; i < wpa_len; i++)
				p += scnprintf(p, (MAX_WPA_IE_LEN * 2) - (p - buf),
						"%02x", wpa_ie[i]);

			if (wpa_len > 100) {
				printk("-----------------Len %d----------------\n", wpa_len);
				for (i = 0; i < wpa_len; i++)
					printk("%02x ", wpa_ie[i]);
				printk("\n");
				printk("-----------------Len %d----------------\n", wpa_len);
			}

			memset(&iwe, 0, sizeof(iwe));
			iwe.cmd = IWEVCUSTOM;
			iwe.u.data.length = strlen(buf);
			start = iwe_stream_add_point(info, start, stop, &iwe, buf);

			memset(&iwe, 0, sizeof(iwe));
			iwe.cmd = IWEVGENIE;
			iwe.u.data.length = wpa_len;
			start = iwe_stream_add_point(info, start, stop, &iwe, wpa_ie);
		}
		if (rsn_len > 0) {
			p = buf;
			memset(buf, 0, MAX_WPA_IE_LEN*2);
			p += scnprintf(p, (MAX_WPA_IE_LEN * 2) - (p - buf), "rsn_ie =");
			for (i = 0; i < rsn_len; i++)
				p += scnprintf(p, (MAX_WPA_IE_LEN * 2) - (p - buf),
						"%02x", rsn_ie[i]);
			memset(&iwe, 0, sizeof(iwe));
			iwe.cmd = IWEVCUSTOM;
			iwe.u.data.length = strlen(buf);
			start = iwe_stream_add_point(info, start, stop, &iwe, buf);

			memset(&iwe, 0, sizeof(iwe));
			iwe.cmd = IWEVGENIE;
			iwe.u.data.length = rsn_len;
			start = iwe_stream_add_point(info, start, stop, &iwe, rsn_ie);
		}
		kfree(buf);
	}

	{ /* parsing WPS IE */
		uint cnt = 0, total_ielen;
		u8 *wpsie_ptr = NULL;
		uint wps_ielen = 0;

		u8 *ie_ptr;
		total_ielen = pnetwork->network.IELength - ie_offset;

		if (pnetwork->network.Reserved[0] == 2) { /*  Probe Request */
			ie_ptr = pnetwork->network.IEs;
			total_ielen = pnetwork->network.IELength;
		} else {    /*  Beacon or Probe Respones */
			ie_ptr = pnetwork->network.IEs + _FIXED_IE_LENGTH_;
			total_ielen = pnetwork->network.IELength - _FIXED_IE_LENGTH_;
		}

		while (cnt < total_ielen) {
			if (rtw_is_wps_ie(&ie_ptr[cnt], &wps_ielen) && (wps_ielen > 2)) {
				wpsie_ptr = &ie_ptr[cnt];
				iwe.cmd = IWEVGENIE;
				iwe.u.data.length = (u16)wps_ielen;
				start = iwe_stream_add_point(info, start, stop, &iwe, wpsie_ptr);
			}
			cnt += ie_ptr[cnt + 1] + 2; /* goto next */
		}
	}

	/* Add quality statistics */
	iwe.cmd = IWEVQUAL;
	iwe.u.qual.updated = IW_QUAL_QUAL_UPDATED | IW_QUAL_LEVEL_UPDATED
		| IW_QUAL_NOISE_INVALID;

	if (check_fwstate(pmlmepriv, _FW_LINKED) == true &&
		is_same_network(&pmlmepriv->cur_network.network, &pnetwork->network, 0)) {
		ss = padapter->recvpriv.signal_strength;
		sq = padapter->recvpriv.signal_qual;
	} else {
		ss = pnetwork->network.PhyInfo.SignalStrength;
		sq = pnetwork->network.PhyInfo.SignalQuality;
	}


	iwe.u.qual.level = (u8)ss;/*  */

	iwe.u.qual.qual = (u8)sq;   /*  signal quality */

	iwe.u.qual.noise = 0; /*  noise level */

	start = iwe_stream_add_event(info, start, stop, &iwe, IW_EV_QUAL_LEN);

	{
		u8 *buf;
		u8 *pos;

		buf = kzalloc(MAX_WPA_IE_LEN, GFP_ATOMIC);
		if (!buf)
			goto exit;

		pos = pnetwork->network.Reserved;
		memset(&iwe, 0, sizeof(iwe));
		iwe.cmd = IWEVCUSTOM;
		iwe.u.data.length = scnprintf(buf, MAX_WPA_IE_LEN, "fm =%02X%02X", pos[1], pos[0]);
		start = iwe_stream_add_point(info, start, stop, &iwe, buf);
		kfree(buf);
	}
exit:
	kfree(custom);

	return start;
}

static int wpa_set_auth_algs(struct net_device *dev, u32 value)
{
	struct adapter *padapter = rtw_netdev_priv(dev);
	int ret = 0;

	if ((value & WLAN_AUTH_SHARED_KEY) && (value & WLAN_AUTH_OPEN)) {
		padapter->securitypriv.ndisencryptstatus = Ndis802_11Encryption1Enabled;
		padapter->securitypriv.ndisauthtype = Ndis802_11AuthModeAutoSwitch;
		padapter->securitypriv.dot11AuthAlgrthm = dot11AuthAlgrthm_Auto;
	} else if (value & WLAN_AUTH_SHARED_KEY)	{
		padapter->securitypriv.ndisencryptstatus = Ndis802_11Encryption1Enabled;

		padapter->securitypriv.ndisauthtype = Ndis802_11AuthModeShared;
		padapter->securitypriv.dot11AuthAlgrthm = dot11AuthAlgrthm_Shared;
	} else if (value & WLAN_AUTH_OPEN) {
		/* padapter->securitypriv.ndisencryptstatus = Ndis802_11EncryptionDisabled; */
		if (padapter->securitypriv.ndisauthtype < Ndis802_11AuthModeWPAPSK) {
			padapter->securitypriv.ndisauthtype = Ndis802_11AuthModeOpen;
			padapter->securitypriv.dot11AuthAlgrthm = dot11AuthAlgrthm_Open;
		}
	} else {
		ret = -EINVAL;
	}

	return ret;

}

static int wpa_set_encryption(struct net_device *dev, struct ieee_param *param, u32 param_len)
{
	int ret = 0;
	u32 wep_key_idx, wep_key_len, wep_total_len;
	struct ndis_802_11_wep	 *pwep = NULL;
	struct adapter *padapter = rtw_netdev_priv(dev);
	struct mlme_priv *pmlmepriv = &padapter->mlmepriv;
	struct security_priv *psecuritypriv = &padapter->securitypriv;

	param->u.crypt.err = 0;
	param->u.crypt.alg[IEEE_CRYPT_ALG_NAME_LEN - 1] = '\0';

	if (param_len < (u32)((u8 *)param->u.crypt.key - (u8 *)param) + param->u.crypt.key_len) {
		ret =  -EINVAL;
		goto exit;
	}

	if (param->sta_addr[0] == 0xff && param->sta_addr[1] == 0xff &&
	    param->sta_addr[2] == 0xff && param->sta_addr[3] == 0xff &&
	    param->sta_addr[4] == 0xff && param->sta_addr[5] == 0xff) {
		if (param->u.crypt.idx >= WEP_KEYS ||
		    param->u.crypt.idx >= BIP_MAX_KEYID) {
			ret = -EINVAL;
			goto exit;
		}
	} else {
		{
			ret = -EINVAL;
			goto exit;
		}
	}

	if (strcmp(param->u.crypt.alg, "WEP") == 0) {

		padapter->securitypriv.ndisencryptstatus = Ndis802_11Encryption1Enabled;
		padapter->securitypriv.dot11PrivacyAlgrthm = _WEP40_;
		padapter->securitypriv.dot118021XGrpPrivacy = _WEP40_;

		wep_key_idx = param->u.crypt.idx;
		wep_key_len = param->u.crypt.key_len;

		if (wep_key_idx > WEP_KEYS)
			return -EINVAL;

		if (wep_key_len > 0) {
			wep_key_len = wep_key_len <= 5 ? 5 : 13;
			wep_total_len = wep_key_len + FIELD_OFFSET(struct ndis_802_11_wep, KeyMaterial);
			pwep = kzalloc(wep_total_len, GFP_KERNEL);
			if (!pwep)
				goto exit;

			pwep->KeyLength = wep_key_len;
			pwep->Length = wep_total_len;

			if (wep_key_len == 13) {
				padapter->securitypriv.dot11PrivacyAlgrthm = _WEP104_;
				padapter->securitypriv.dot118021XGrpPrivacy = _WEP104_;
			}
		} else {
			ret = -EINVAL;
			goto exit;
		}

		pwep->KeyIndex = wep_key_idx;
		pwep->KeyIndex |= 0x80000000;

		memcpy(pwep->KeyMaterial,  param->u.crypt.key, pwep->KeyLength);

		if (param->u.crypt.set_tx) {
			if (rtw_set_802_11_add_wep(padapter, pwep) == (u8)_FAIL)
				ret = -EOPNOTSUPP;
		} else {
			/* don't update "psecuritypriv->dot11PrivacyAlgrthm" and */
			/* psecuritypriv->dot11PrivacyKeyIndex =keyid", but can rtw_set_key to fw/cam */

			if (wep_key_idx >= WEP_KEYS) {
				ret = -EOPNOTSUPP;
				goto exit;
			}

			memcpy(&(psecuritypriv->dot11DefKey[wep_key_idx].skey[0]), pwep->KeyMaterial, pwep->KeyLength);
			psecuritypriv->dot11DefKeylen[wep_key_idx] = pwep->KeyLength;
			rtw_set_key(padapter, psecuritypriv, wep_key_idx, 0, true);
		}

		goto exit;
	}

	if (padapter->securitypriv.dot11AuthAlgrthm == dot11AuthAlgrthm_8021X) { /*  802_1x */
		struct sta_info *psta, *pbcmc_sta;
		struct sta_priv *pstapriv = &padapter->stapriv;

		if (check_fwstate(pmlmepriv, WIFI_STATION_STATE | WIFI_MP_STATE) == true) { /* sta mode */
			psta = rtw_get_stainfo(pstapriv, get_bssid(pmlmepriv));
			if (psta == NULL) {
				/* DEBUG_ERR(("Set wpa_set_encryption: Obtain Sta_info fail\n")); */
			} else {
				/* Jeff: don't disable ieee8021x_blocked while clearing key */
				if (strcmp(param->u.crypt.alg, "none") != 0)
					psta->ieee8021x_blocked = false;

				if ((padapter->securitypriv.ndisencryptstatus == Ndis802_11Encryption2Enabled) ||
						(padapter->securitypriv.ndisencryptstatus ==  Ndis802_11Encryption3Enabled)) {
					psta->dot118021XPrivacy = padapter->securitypriv.dot11PrivacyAlgrthm;
				}

				if (param->u.crypt.set_tx == 1) { /* pairwise key */
					memcpy(psta->dot118021x_UncstKey.skey, param->u.crypt.key, (param->u.crypt.key_len > 16 ? 16 : param->u.crypt.key_len));

					if (strcmp(param->u.crypt.alg, "TKIP") == 0) { /* set mic key */
						/* DEBUG_ERR(("\nset key length :param->u.crypt.key_len =%d\n", param->u.crypt.key_len)); */
						memcpy(psta->dot11tkiptxmickey.skey, &(param->u.crypt.key[16]), 8);
						memcpy(psta->dot11tkiprxmickey.skey, &(param->u.crypt.key[24]), 8);

						padapter->securitypriv.busetkipkey = false;
						/* _set_timer(&padapter->securitypriv.tkip_timer, 50); */
					}

					rtw_setstakey_cmd(padapter, psta, true, true);
				} else { /* group key */
					if (strcmp(param->u.crypt.alg, "TKIP") == 0 || strcmp(param->u.crypt.alg, "CCMP") == 0) {
						memcpy(padapter->securitypriv.dot118021XGrpKey[param->u.crypt.idx].skey, param->u.crypt.key, (param->u.crypt.key_len > 16 ? 16 : param->u.crypt.key_len));
						/* only TKIP group key need to install this */
						if (param->u.crypt.key_len > 16) {
							memcpy(padapter->securitypriv.dot118021XGrptxmickey[param->u.crypt.idx].skey, &(param->u.crypt.key[16]), 8);
							memcpy(padapter->securitypriv.dot118021XGrprxmickey[param->u.crypt.idx].skey, &(param->u.crypt.key[24]), 8);
						}
						padapter->securitypriv.binstallGrpkey = true;

						padapter->securitypriv.dot118021XGrpKeyid = param->u.crypt.idx;

						rtw_set_key(padapter, &padapter->securitypriv, param->u.crypt.idx, 1, true);
					} else if (strcmp(param->u.crypt.alg, "BIP") == 0) {
						/* printk("BIP key_len =%d , index =%d @@@@@@@@@@@@@@@@@@\n", param->u.crypt.key_len, param->u.crypt.idx); */
						/* save the IGTK key, length 16 bytes */
						memcpy(padapter->securitypriv.dot11wBIPKey[param->u.crypt.idx].skey, param->u.crypt.key, (param->u.crypt.key_len > 16 ? 16 : param->u.crypt.key_len));
						/*printk("IGTK key below:\n");
						for (no = 0;no<16;no++)
							printk(" %02x ", padapter->securitypriv.dot11wBIPKey[param->u.crypt.idx].skey[no]);
						printk("\n");*/
						padapter->securitypriv.dot11wBIPKeyid = param->u.crypt.idx;
						padapter->securitypriv.binstallBIPkey = true;
					}
				}
			}

			pbcmc_sta = rtw_get_bcmc_stainfo(padapter);
			if (pbcmc_sta == NULL) {
				/* DEBUG_ERR(("Set OID_802_11_ADD_KEY: bcmc stainfo is null\n")); */
			} else {
				/* Jeff: don't disable ieee8021x_blocked while clearing key */
				if (strcmp(param->u.crypt.alg, "none") != 0)
					pbcmc_sta->ieee8021x_blocked = false;

				if ((padapter->securitypriv.ndisencryptstatus == Ndis802_11Encryption2Enabled) ||
						(padapter->securitypriv.ndisencryptstatus ==  Ndis802_11Encryption3Enabled)) {
					pbcmc_sta->dot118021XPrivacy = padapter->securitypriv.dot11PrivacyAlgrthm;
				}
			}
		} else if (check_fwstate(pmlmepriv, WIFI_ADHOC_STATE)) {
			/* adhoc mode */
		}
	}

exit:

	kfree(pwep);
	return ret;
}

static int rtw_set_wpa_ie(struct adapter *padapter, char *pie, unsigned short ielen)
{
	u8 *buf = NULL;
	int group_cipher = 0, pairwise_cipher = 0;
	int ret = 0;
	u8 null_addr[] = {0, 0, 0, 0, 0, 0};

	if ((ielen > MAX_WPA_IE_LEN) || (pie == NULL)) {
		_clr_fwstate_(&padapter->mlmepriv, WIFI_UNDER_WPS);
		if (pie == NULL)
			return ret;
		else
			return -EINVAL;
	}

	if (ielen) {
		buf = rtw_zmalloc(ielen);
		if (buf == NULL) {
			ret =  -ENOMEM;
			goto exit;
		}

		memcpy(buf, pie, ielen);

		if (ielen < RSN_HEADER_LEN) {
			ret  = -1;
			goto exit;
		}

		if (rtw_parse_wpa_ie(buf, ielen, &group_cipher, &pairwise_cipher, NULL) == _SUCCESS) {
			padapter->securitypriv.dot11AuthAlgrthm = dot11AuthAlgrthm_8021X;
			padapter->securitypriv.ndisauthtype = Ndis802_11AuthModeWPAPSK;
			memcpy(padapter->securitypriv.supplicant_ie, &buf[0], ielen);
		}

		if (rtw_parse_wpa2_ie(buf, ielen, &group_cipher, &pairwise_cipher, NULL) == _SUCCESS) {
			padapter->securitypriv.dot11AuthAlgrthm = dot11AuthAlgrthm_8021X;
			padapter->securitypriv.ndisauthtype = Ndis802_11AuthModeWPA2PSK;
			memcpy(padapter->securitypriv.supplicant_ie, &buf[0], ielen);
		}

		if (group_cipher == 0)
			group_cipher = WPA_CIPHER_NONE;
		if (pairwise_cipher == 0)
			pairwise_cipher = WPA_CIPHER_NONE;

		switch (group_cipher) {
		case WPA_CIPHER_NONE:
			padapter->securitypriv.dot118021XGrpPrivacy = _NO_PRIVACY_;
			padapter->securitypriv.ndisencryptstatus = Ndis802_11EncryptionDisabled;
			break;
		case WPA_CIPHER_WEP40:
			padapter->securitypriv.dot118021XGrpPrivacy = _WEP40_;
			padapter->securitypriv.ndisencryptstatus = Ndis802_11Encryption1Enabled;
			break;
		case WPA_CIPHER_TKIP:
			padapter->securitypriv.dot118021XGrpPrivacy = _TKIP_;
			padapter->securitypriv.ndisencryptstatus = Ndis802_11Encryption2Enabled;
			break;
		case WPA_CIPHER_CCMP:
			padapter->securitypriv.dot118021XGrpPrivacy = _AES_;
			padapter->securitypriv.ndisencryptstatus = Ndis802_11Encryption3Enabled;
			break;
		case WPA_CIPHER_WEP104:
			padapter->securitypriv.dot118021XGrpPrivacy = _WEP104_;
			padapter->securitypriv.ndisencryptstatus = Ndis802_11Encryption1Enabled;
			break;
		}

		switch (pairwise_cipher) {
		case WPA_CIPHER_NONE:
			padapter->securitypriv.dot11PrivacyAlgrthm = _NO_PRIVACY_;
			padapter->securitypriv.ndisencryptstatus = Ndis802_11EncryptionDisabled;
			break;
		case WPA_CIPHER_WEP40:
			padapter->securitypriv.dot11PrivacyAlgrthm = _WEP40_;
			padapter->securitypriv.ndisencryptstatus = Ndis802_11Encryption1Enabled;
			break;
		case WPA_CIPHER_TKIP:
			padapter->securitypriv.dot11PrivacyAlgrthm = _TKIP_;
			padapter->securitypriv.ndisencryptstatus = Ndis802_11Encryption2Enabled;
			break;
		case WPA_CIPHER_CCMP:
			padapter->securitypriv.dot11PrivacyAlgrthm = _AES_;
			padapter->securitypriv.ndisencryptstatus = Ndis802_11Encryption3Enabled;
			break;
		case WPA_CIPHER_WEP104:
			padapter->securitypriv.dot11PrivacyAlgrthm = _WEP104_;
			padapter->securitypriv.ndisencryptstatus = Ndis802_11Encryption1Enabled;
			break;
		}

		_clr_fwstate_(&padapter->mlmepriv, WIFI_UNDER_WPS);
		{/* set wps_ie */
			u16 cnt = 0;
			u8 eid, wps_oui[4] = {0x0, 0x50, 0xf2, 0x04};

			while (cnt < ielen) {
				eid = buf[cnt];

				if ((eid == WLAN_EID_VENDOR_SPECIFIC) && (!memcmp(&buf[cnt+2], wps_oui, 4))) {
					padapter->securitypriv.wps_ie_len = ((buf[cnt+1]+2) < MAX_WPS_IE_LEN) ? (buf[cnt+1]+2):MAX_WPS_IE_LEN;

					memcpy(padapter->securitypriv.wps_ie, &buf[cnt], padapter->securitypriv.wps_ie_len);

					set_fwstate(&padapter->mlmepriv, WIFI_UNDER_WPS);

					cnt += buf[cnt+1]+2;

					break;
				} else {
					cnt += buf[cnt+1]+2; /* goto next */
				}
			}
		}
	}

	/* TKIP and AES disallow multicast packets until installing group key */
        if (padapter->securitypriv.dot11PrivacyAlgrthm == _TKIP_
                || padapter->securitypriv.dot11PrivacyAlgrthm == _TKIP_WTMIC_
                || padapter->securitypriv.dot11PrivacyAlgrthm == _AES_)
                /* WPS open need to enable multicast */
                /*  check_fwstate(&padapter->mlmepriv, WIFI_UNDER_WPS) == true) */
                rtw_hal_set_hwreg(padapter, HW_VAR_OFF_RCR_AM, null_addr);

exit:

	kfree(buf);

	return ret;
}

static int rtw_wx_get_name(struct net_device *dev,
			     struct iw_request_info *info,
			     union iwreq_data *wrqu, char *extra)
{
	struct adapter *padapter = rtw_netdev_priv(dev);
	u32 ht_ielen = 0;
	char *p;
	u8 ht_cap = false, vht_cap = false;
	struct	mlme_priv *pmlmepriv = &(padapter->mlmepriv);
	struct wlan_bssid_ex  *pcur_bss = &pmlmepriv->cur_network.network;
	NDIS_802_11_RATES_EX *prates = NULL;

	if (check_fwstate(pmlmepriv, _FW_LINKED|WIFI_ADHOC_MASTER_STATE) == true) {
		/* parsing HT_CAP_IE */
		p = rtw_get_ie(&pcur_bss->IEs[12], WLAN_EID_HT_CAPABILITY, &ht_ielen, pcur_bss->IELength-12);
		if (p && ht_ielen > 0)
			ht_cap = true;

		prates = &pcur_bss->SupportedRates;

		if (rtw_is_cckratesonly_included((u8 *)prates)) {
			if (ht_cap)
				snprintf(wrqu->name, IFNAMSIZ, "IEEE 802.11bn");
			else
				snprintf(wrqu->name, IFNAMSIZ, "IEEE 802.11b");
		} else if (rtw_is_cckrates_included((u8 *)prates)) {
			if (ht_cap)
				snprintf(wrqu->name, IFNAMSIZ, "IEEE 802.11bgn");
			else
				snprintf(wrqu->name, IFNAMSIZ, "IEEE 802.11bg");
		} else {
			if (pcur_bss->Configuration.DSConfig > 14) {
				if (vht_cap)
					snprintf(wrqu->name, IFNAMSIZ, "IEEE 802.11AC");
				else if (ht_cap)
					snprintf(wrqu->name, IFNAMSIZ, "IEEE 802.11an");
				else
					snprintf(wrqu->name, IFNAMSIZ, "IEEE 802.11a");
			} else {
				if (ht_cap)
					snprintf(wrqu->name, IFNAMSIZ, "IEEE 802.11gn");
				else
					snprintf(wrqu->name, IFNAMSIZ, "IEEE 802.11g");
			}
		}
	} else {
		/* prates = &padapter->registrypriv.dev_network.SupportedRates; */
		/* snprintf(wrqu->name, IFNAMSIZ, "IEEE 802.11g"); */
		snprintf(wrqu->name, IFNAMSIZ, "unassociated");
	}
	return 0;
}

static int rtw_wx_set_freq(struct net_device *dev,
			     struct iw_request_info *info,
			     union iwreq_data *wrqu, char *extra)
{
	return 0;
}

static int rtw_wx_get_freq(struct net_device *dev,
			     struct iw_request_info *info,
			     union iwreq_data *wrqu, char *extra)
{
	struct adapter *padapter = rtw_netdev_priv(dev);
	struct	mlme_priv *pmlmepriv = &(padapter->mlmepriv);
	struct wlan_bssid_ex  *pcur_bss = &pmlmepriv->cur_network.network;

	if (check_fwstate(pmlmepriv, _FW_LINKED) == true) {
		/* wrqu->freq.m = ieee80211_wlan_frequencies[pcur_bss->Configuration.DSConfig-1] * 100000; */
		wrqu->freq.m = rtw_ch2freq(pcur_bss->Configuration.DSConfig) * 100000;
		wrqu->freq.e = 1;
		wrqu->freq.i = pcur_bss->Configuration.DSConfig;

	} else {
		wrqu->freq.m = rtw_ch2freq(padapter->mlmeextpriv.cur_channel) * 100000;
		wrqu->freq.e = 1;
		wrqu->freq.i = padapter->mlmeextpriv.cur_channel;
	}

	return 0;
}

static int rtw_wx_set_mode(struct net_device *dev, struct iw_request_info *a,
			     union iwreq_data *wrqu, char *b)
{
	struct adapter *padapter = rtw_netdev_priv(dev);
	enum ndis_802_11_network_infrastructure networkType;
	int ret = 0;

	if (_FAIL == rtw_pwr_wakeup(padapter)) {
		ret = -EPERM;
		goto exit;
	}

	if (!padapter->hw_init_completed) {
		ret = -EPERM;
		goto exit;
	}

	switch (wrqu->mode) {
	case IW_MODE_AUTO:
		networkType = Ndis802_11AutoUnknown;
		break;
	case IW_MODE_ADHOC:
		networkType = Ndis802_11IBSS;
		break;
	case IW_MODE_MASTER:
		networkType = Ndis802_11APMode;
		/* rtw_setopmode_cmd(padapter, networkType, true); */
		break;
	case IW_MODE_INFRA:
		networkType = Ndis802_11Infrastructure;
		break;
	default:
		ret = -EINVAL;
		goto exit;
	}

/*
	if (Ndis802_11APMode == networkType)
	{
		rtw_setopmode_cmd(padapter, networkType, true);
	}
	else
	{
		rtw_setopmode_cmd(padapter, Ndis802_11AutoUnknown, true);
	}
*/

	if (rtw_set_802_11_infrastructure_mode(padapter, networkType) == false) {

		ret = -EPERM;
		goto exit;

	}

	rtw_setopmode_cmd(padapter, networkType, true);

exit:
	return ret;
}

static int rtw_wx_get_mode(struct net_device *dev, struct iw_request_info *a,
			     union iwreq_data *wrqu, char *b)
{
	struct adapter *padapter = rtw_netdev_priv(dev);
	struct	mlme_priv *pmlmepriv = &(padapter->mlmepriv);

	if (check_fwstate(pmlmepriv, WIFI_STATION_STATE) == true) {
		wrqu->mode = IW_MODE_INFRA;
	} else if  ((check_fwstate(pmlmepriv, WIFI_ADHOC_MASTER_STATE) == true) ||
		       (check_fwstate(pmlmepriv, WIFI_ADHOC_STATE) == true)) {
		wrqu->mode = IW_MODE_ADHOC;
	} else if (check_fwstate(pmlmepriv, WIFI_AP_STATE) == true) {
		wrqu->mode = IW_MODE_MASTER;
	} else {
		wrqu->mode = IW_MODE_AUTO;
	}
	return 0;
}


static int rtw_wx_set_pmkid(struct net_device *dev,
	                     struct iw_request_info *a,
			     union iwreq_data *wrqu, char *extra)
{
	struct adapter *padapter = rtw_netdev_priv(dev);
	u8          j, blInserted = false;
	int         intReturn = false;
	struct security_priv *psecuritypriv = &padapter->securitypriv;
        struct iw_pmksa *pPMK = (struct iw_pmksa *)extra;
        u8     strZeroMacAddress[ETH_ALEN] = { 0x00 };
        u8     strIssueBssid[ETH_ALEN] = { 0x00 };

	/*
        There are the BSSID information in the bssid.sa_data array.
        If cmd is IW_PMKSA_FLUSH, it means the wpa_suppplicant wants to clear all the PMKID information.
        If cmd is IW_PMKSA_ADD, it means the wpa_supplicant wants to add a PMKID/BSSID to driver.
        If cmd is IW_PMKSA_REMOVE, it means the wpa_supplicant wants to remove a PMKID/BSSID from driver.
        */

	memcpy(strIssueBssid, pPMK->bssid.sa_data, ETH_ALEN);
        if (pPMK->cmd == IW_PMKSA_ADD) {
                if (!memcmp(strIssueBssid, strZeroMacAddress, ETH_ALEN))
			return intReturn;
                else
                    intReturn = true;

		blInserted = false;

		/* overwrite PMKID */
		for (j = 0; j < NUM_PMKID_CACHE; j++) {
			if (!memcmp(psecuritypriv->PMKIDList[j].Bssid, strIssueBssid, ETH_ALEN)) {

				memcpy(psecuritypriv->PMKIDList[j].PMKID, pPMK->pmkid, IW_PMKID_LEN);
                                psecuritypriv->PMKIDList[j].bUsed = true;
				psecuritypriv->PMKIDIndex = j+1;
				blInserted = true;
				break;
			}
	        }

	        if (!blInserted) {

	            memcpy(psecuritypriv->PMKIDList[psecuritypriv->PMKIDIndex].Bssid, strIssueBssid, ETH_ALEN);
		    memcpy(psecuritypriv->PMKIDList[psecuritypriv->PMKIDIndex].PMKID, pPMK->pmkid, IW_PMKID_LEN);

                    psecuritypriv->PMKIDList[psecuritypriv->PMKIDIndex].bUsed = true;
		    psecuritypriv->PMKIDIndex++;
		    if (psecuritypriv->PMKIDIndex == 16)
		        psecuritypriv->PMKIDIndex = 0;
		}
	} else if (pPMK->cmd == IW_PMKSA_REMOVE) {
		intReturn = true;
		for (j = 0; j < NUM_PMKID_CACHE; j++) {
			if (!memcmp(psecuritypriv->PMKIDList[j].Bssid, strIssueBssid, ETH_ALEN)) {
				/*  BSSID is matched, the same AP => Remove this PMKID information and reset it. */
				eth_zero_addr(psecuritypriv->PMKIDList[j].Bssid);
				psecuritypriv->PMKIDList[j].bUsed = false;
				break;
			}
	        }
	} else if (pPMK->cmd == IW_PMKSA_FLUSH) {
		memset(&psecuritypriv->PMKIDList[0], 0x00, sizeof(struct rt_pmkid_list) * NUM_PMKID_CACHE);
		psecuritypriv->PMKIDIndex = 0;
		intReturn = true;
	}
	return intReturn;
}

static int rtw_wx_get_sens(struct net_device *dev,
			     struct iw_request_info *info,
			     union iwreq_data *wrqu, char *extra)
{
	{
		wrqu->sens.value = 0;
		wrqu->sens.fixed = 0;	/* no auto select */
		wrqu->sens.disabled = 1;
	}
	return 0;
}

static int rtw_wx_get_range(struct net_device *dev,
				struct iw_request_info *info,
				union iwreq_data *wrqu, char *extra)
{
	struct iw_range *range = (struct iw_range *)extra;
	struct adapter *padapter = rtw_netdev_priv(dev);
	struct mlme_ext_priv *pmlmeext = &padapter->mlmeextpriv;

	u16 val;
	int i;

	wrqu->data.length = sizeof(*range);
	memset(range, 0, sizeof(*range));

	/* Let's try to keep this struct in the same order as in
	 * linux/include/wireless.h
	 */

	/* TODO: See what values we can set, and remove the ones we can't
	 * set, or fill them with some default data.
	 */

	/* ~5 Mb/s real (802.11b) */
	range->throughput = 5 * 1000 * 1000;

	/* signal level threshold range */

	/* percent values between 0 and 100. */
	range->max_qual.qual = 100;
	range->max_qual.level = 100;
	range->max_qual.noise = 100;
	range->max_qual.updated = 7; /* Updated all three */


	range->avg_qual.qual = 92; /* > 8% missed beacons is 'bad' */
	/* TODO: Find real 'good' to 'bad' threshol value for RSSI */
	range->avg_qual.level = 256 - 78;
	range->avg_qual.noise = 0;
	range->avg_qual.updated = 7; /* Updated all three */

	range->num_bitrates = RATE_COUNT;

	for (i = 0; i < RATE_COUNT && i < IW_MAX_BITRATES; i++)
		range->bitrate[i] = rtw_rates[i];

	range->min_frag = MIN_FRAG_THRESHOLD;
	range->max_frag = MAX_FRAG_THRESHOLD;

	range->pm_capa = 0;

	range->we_version_compiled = WIRELESS_EXT;
	range->we_version_source = 16;

	for (i = 0, val = 0; i < MAX_CHANNEL_NUM; i++) {

		/*  Include only legal frequencies for some countries */
		if (pmlmeext->channel_set[i].ChannelNum != 0) {
			range->freq[val].i = pmlmeext->channel_set[i].ChannelNum;
			range->freq[val].m = rtw_ch2freq(pmlmeext->channel_set[i].ChannelNum) * 100000;
			range->freq[val].e = 1;
			val++;
		}

		if (val == IW_MAX_FREQUENCIES)
			break;
	}

	range->num_channels = val;
	range->num_frequency = val;

/*  Commented by Albert 2009/10/13 */
/*  The following code will proivde the security capability to network manager. */
/*  If the driver doesn't provide this capability to network manager, */
/*  the WPA/WPA2 routers can't be chosen in the network manager. */

/*
#define IW_SCAN_CAPA_NONE		0x00
#define IW_SCAN_CAPA_ESSID		0x01
#define IW_SCAN_CAPA_BSSID		0x02
#define IW_SCAN_CAPA_CHANNEL	0x04
#define IW_SCAN_CAPA_MODE		0x08
#define IW_SCAN_CAPA_RATE		0x10
#define IW_SCAN_CAPA_TYPE		0x20
#define IW_SCAN_CAPA_TIME		0x40
*/

	range->enc_capa = IW_ENC_CAPA_WPA | IW_ENC_CAPA_WPA2 |
			  IW_ENC_CAPA_CIPHER_TKIP | IW_ENC_CAPA_CIPHER_CCMP;

	range->scan_capa = IW_SCAN_CAPA_ESSID | IW_SCAN_CAPA_TYPE | IW_SCAN_CAPA_BSSID |
					IW_SCAN_CAPA_CHANNEL | IW_SCAN_CAPA_MODE | IW_SCAN_CAPA_RATE;

	return 0;
}

/* set bssid flow */
/* s1. rtw_set_802_11_infrastructure_mode() */
/* s2. rtw_set_802_11_authentication_mode() */
/* s3. set_802_11_encryption_mode() */
/* s4. rtw_set_802_11_bssid() */
static int rtw_wx_set_wap(struct net_device *dev,
			 struct iw_request_info *info,
			 union iwreq_data *awrq,
			 char *extra)
{
	uint ret = 0;
	struct adapter *padapter = rtw_netdev_priv(dev);
	struct sockaddr *temp = (struct sockaddr *)awrq;
	struct	mlme_priv *pmlmepriv = &(padapter->mlmepriv);
	struct list_head	*phead;
	u8 *dst_bssid, *src_bssid;
	struct __queue	*queue	= &(pmlmepriv->scanned_queue);
	struct	wlan_network	*pnetwork = NULL;
	enum ndis_802_11_authentication_mode	authmode;

	rtw_ps_deny(padapter, PS_DENY_JOIN);
	if (_FAIL == rtw_pwr_wakeup(padapter)) {
		ret = -1;
		goto exit;
	}

	if (!padapter->bup) {
		ret = -1;
		goto exit;
	}


	if (temp->sa_family != ARPHRD_ETHER) {
		ret = -EINVAL;
		goto exit;
	}

	authmode = padapter->securitypriv.ndisauthtype;
	spin_lock_bh(&queue->lock);
	phead = get_list_head(queue);
	pmlmepriv->pscanned = get_next(phead);

	while (1) {
		if (phead == pmlmepriv->pscanned)
			break;

		pnetwork = container_of(pmlmepriv->pscanned, struct wlan_network, list);

		pmlmepriv->pscanned = get_next(pmlmepriv->pscanned);

		dst_bssid = pnetwork->network.MacAddress;

		src_bssid = temp->sa_data;

		if ((!memcmp(dst_bssid, src_bssid, ETH_ALEN))) {
			if (!rtw_set_802_11_infrastructure_mode(padapter, pnetwork->network.InfrastructureMode)) {
				ret = -1;
				spin_unlock_bh(&queue->lock);
				goto exit;
			}
			break;
		}

	}
	spin_unlock_bh(&queue->lock);

	rtw_set_802_11_authentication_mode(padapter, authmode);
	/* set_802_11_encryption_mode(padapter, padapter->securitypriv.ndisencryptstatus); */
	if (rtw_set_802_11_bssid(padapter, temp->sa_data) == false) {
		ret = -1;
		goto exit;
	}

exit:

	rtw_ps_deny_cancel(padapter, PS_DENY_JOIN);

	return ret;
}

static int rtw_wx_get_wap(struct net_device *dev,
			    struct iw_request_info *info,
			    union iwreq_data *wrqu, char *extra)
{

	struct adapter *padapter = rtw_netdev_priv(dev);
	struct	mlme_priv *pmlmepriv = &(padapter->mlmepriv);
	struct wlan_bssid_ex  *pcur_bss = &pmlmepriv->cur_network.network;

	wrqu->ap_addr.sa_family = ARPHRD_ETHER;

	eth_zero_addr(wrqu->ap_addr.sa_data);

	if  (((check_fwstate(pmlmepriv, _FW_LINKED)) == true) ||
			((check_fwstate(pmlmepriv, WIFI_ADHOC_MASTER_STATE)) == true) ||
			((check_fwstate(pmlmepriv, WIFI_AP_STATE)) == true)) {
		memcpy(wrqu->ap_addr.sa_data, pcur_bss->MacAddress, ETH_ALEN);
	} else {
		eth_zero_addr(wrqu->ap_addr.sa_data);
	}

	return 0;
}

static int rtw_wx_set_mlme(struct net_device *dev,
			     struct iw_request_info *info,
			     union iwreq_data *wrqu, char *extra)
{
	int ret = 0;
	struct adapter *padapter = rtw_netdev_priv(dev);
	struct iw_mlme *mlme = (struct iw_mlme *)extra;


	if (mlme == NULL)
		return -1;

	switch (mlme->cmd) {
	case IW_MLME_DEAUTH:
		if (!rtw_set_802_11_disassociate(padapter))
			ret = -1;
		break;
	case IW_MLME_DISASSOC:
		if (!rtw_set_802_11_disassociate(padapter))
			ret = -1;
		break;
	default:
		return -EOPNOTSUPP;
	}

	return ret;
}

static int rtw_wx_set_scan(struct net_device *dev, struct iw_request_info *a,
			     union iwreq_data *wrqu, char *extra)
{
	u8 _status = false;
	int ret = 0;
	struct adapter *padapter = rtw_netdev_priv(dev);
	struct mlme_priv *pmlmepriv = &padapter->mlmepriv;
	struct ndis_802_11_ssid ssid[RTW_SSID_SCAN_AMOUNT];

	rtw_ps_deny(padapter, PS_DENY_SCAN);
	if (_FAIL == rtw_pwr_wakeup(padapter)) {
		ret = -1;
		goto exit;
	}

	if (padapter->bDriverStopped) {
		ret = -1;
		goto exit;
	}

	if (!padapter->bup) {
		ret = -1;
		goto exit;
	}

	if (!padapter->hw_init_completed) {
		ret = -1;
		goto exit;
	}

	/*  When Busy Traffic, driver do not site survey. So driver return success. */
	/*  wpa_supplicant will not issue SIOCSIWSCAN cmd again after scan timeout. */
	/*  modify by thomas 2011-02-22. */
	if (pmlmepriv->LinkDetectInfo.bBusyTraffic) {
		indicate_wx_scan_complete_event(padapter);
		goto exit;
	}

	if (check_fwstate(pmlmepriv, _FW_UNDER_SURVEY|_FW_UNDER_LINKING) == true) {
		indicate_wx_scan_complete_event(padapter);
		goto exit;
	}

	memset(ssid, 0, sizeof(struct ndis_802_11_ssid)*RTW_SSID_SCAN_AMOUNT);

	if (wrqu->data.length == sizeof(struct iw_scan_req)) {
		struct iw_scan_req *req = (struct iw_scan_req *)extra;

		if (wrqu->data.flags & IW_SCAN_THIS_ESSID) {
			int len = min((int)req->essid_len, IW_ESSID_MAX_SIZE);

			memcpy(ssid[0].Ssid, req->essid, len);
			ssid[0].SsidLength = len;

			spin_lock_bh(&pmlmepriv->lock);

			_status = rtw_sitesurvey_cmd(padapter, ssid, 1, NULL, 0);

			spin_unlock_bh(&pmlmepriv->lock);

		}

	} else if (wrqu->data.length >= WEXT_CSCAN_HEADER_SIZE
		&& !memcmp(extra, WEXT_CSCAN_HEADER, WEXT_CSCAN_HEADER_SIZE)) {
		int len = wrqu->data.length - WEXT_CSCAN_HEADER_SIZE;
		char *pos = extra+WEXT_CSCAN_HEADER_SIZE;
		char section;
		char sec_len;
		int ssid_index = 0;

		while (len >= 1) {
			section = *(pos++); len -= 1;

			switch (section) {
			case WEXT_CSCAN_SSID_SECTION:
				if (len < 1) {
					len = 0;
					break;
				}

				sec_len = *(pos++); len -= 1;

				if (sec_len > 0 && sec_len <= len) {
					ssid[ssid_index].SsidLength = sec_len;
					memcpy(ssid[ssid_index].Ssid, pos, ssid[ssid_index].SsidLength);
					ssid_index++;
				}

				pos += sec_len; len -= sec_len;
				break;


			case WEXT_CSCAN_CHANNEL_SECTION:
				pos += 1; len -= 1;
				break;
			case WEXT_CSCAN_ACTV_DWELL_SECTION:
				pos += 2; len -= 2;
				break;
			case WEXT_CSCAN_PASV_DWELL_SECTION:
				pos += 2; len -= 2;
				break;
			case WEXT_CSCAN_HOME_DWELL_SECTION:
				pos += 2; len -= 2;
				break;
			case WEXT_CSCAN_TYPE_SECTION:
				pos += 1; len -= 1;
				break;
			default:
				len = 0; /*  stop parsing */
			}
		}

		/* jeff: it has still some scan parameter to parse, we only do this now... */
		_status = rtw_set_802_11_bssid_list_scan(padapter, ssid, RTW_SSID_SCAN_AMOUNT);

	} else {
		_status = rtw_set_802_11_bssid_list_scan(padapter, NULL, 0);
	}

	if (_status == false)
		ret = -1;

exit:

	rtw_ps_deny_cancel(padapter, PS_DENY_SCAN);

	return ret;
}

static int rtw_wx_get_scan(struct net_device *dev, struct iw_request_info *a,
			     union iwreq_data *wrqu, char *extra)
{
	struct list_head					*plist, *phead;
	struct adapter *padapter = rtw_netdev_priv(dev);
	struct	mlme_priv *pmlmepriv = &(padapter->mlmepriv);
	struct __queue				*queue	= &(pmlmepriv->scanned_queue);
	struct	wlan_network	*pnetwork = NULL;
	char *ev = extra;
	char *stop = ev + wrqu->data.length;
	u32 ret = 0;
	signed int wait_status;

	if (adapter_to_pwrctl(padapter)->brfoffbyhw && padapter->bDriverStopped) {
		ret = -EINVAL;
		goto exit;
	}

	wait_status = _FW_UNDER_SURVEY | _FW_UNDER_LINKING;

	if (check_fwstate(pmlmepriv, wait_status))
		return -EAGAIN;

	spin_lock_bh(&(pmlmepriv->scanned_queue.lock));

	phead = get_list_head(queue);
	plist = get_next(phead);

	while (1) {
		if (phead == plist)
			break;

		if ((stop - ev) < SCAN_ITEM_SIZE) {
			ret = -E2BIG;
			break;
		}

		pnetwork = container_of(plist, struct wlan_network, list);

		/* report network only if the current channel set contains the channel to which this network belongs */
		if (rtw_ch_set_search_ch(padapter->mlmeextpriv.channel_set, pnetwork->network.Configuration.DSConfig) >= 0
			&& rtw_mlme_band_check(padapter, pnetwork->network.Configuration.DSConfig) == true
			&& true == rtw_validate_ssid(&(pnetwork->network.Ssid))) {

			ev = translate_scan(padapter, a, pnetwork, ev, stop);
		}

		plist = get_next(plist);

	}

	spin_unlock_bh(&(pmlmepriv->scanned_queue.lock));

	wrqu->data.length = ev-extra;
	wrqu->data.flags = 0;

exit:

	return ret;

}

/* set ssid flow */
/* s1. rtw_set_802_11_infrastructure_mode() */
/* s2. set_802_11_authenticaion_mode() */
/* s3. set_802_11_encryption_mode() */
/* s4. rtw_set_802_11_ssid() */
static int rtw_wx_set_essid(struct net_device *dev,
			      struct iw_request_info *a,
			      union iwreq_data *wrqu, char *extra)
{
	struct adapter *padapter = rtw_netdev_priv(dev);
	struct mlme_priv *pmlmepriv = &padapter->mlmepriv;
	struct __queue *queue = &pmlmepriv->scanned_queue;
	struct list_head *phead;
	struct wlan_network *pnetwork = NULL;
	enum ndis_802_11_authentication_mode authmode;
	struct ndis_802_11_ssid ndis_ssid;
	u8 *dst_ssid, *src_ssid;

	uint ret = 0, len;

	rtw_ps_deny(padapter, PS_DENY_JOIN);
	if (_FAIL == rtw_pwr_wakeup(padapter)) {
		ret = -1;
		goto exit;
	}

	if (!padapter->bup) {
		ret = -1;
		goto exit;
	}

	if (wrqu->essid.length > IW_ESSID_MAX_SIZE) {
		ret = -E2BIG;
		goto exit;
	}

	if (check_fwstate(pmlmepriv, WIFI_AP_STATE)) {
		ret = -1;
		goto exit;
	}

	authmode = padapter->securitypriv.ndisauthtype;
	if (wrqu->essid.flags && wrqu->essid.length) {
		len = (wrqu->essid.length < IW_ESSID_MAX_SIZE) ? wrqu->essid.length : IW_ESSID_MAX_SIZE;

		memset(&ndis_ssid, 0, sizeof(struct ndis_802_11_ssid));
		ndis_ssid.SsidLength = len;
		memcpy(ndis_ssid.Ssid, extra, len);
		src_ssid = ndis_ssid.Ssid;

		spin_lock_bh(&queue->lock);
		phead = get_list_head(queue);
		pmlmepriv->pscanned = get_next(phead);

		while (1) {
			if (phead == pmlmepriv->pscanned)
				break;

			pnetwork = container_of(pmlmepriv->pscanned, struct wlan_network, list);

			pmlmepriv->pscanned = get_next(pmlmepriv->pscanned);

			dst_ssid = pnetwork->network.Ssid.Ssid;

			if ((!memcmp(dst_ssid, src_ssid, ndis_ssid.SsidLength)) &&
				(pnetwork->network.Ssid.SsidLength == ndis_ssid.SsidLength)) {
				if (check_fwstate(pmlmepriv, WIFI_ADHOC_STATE) == true) {
					if (pnetwork->network.InfrastructureMode != pmlmepriv->cur_network.network.InfrastructureMode)
						continue;
				}

				if (rtw_set_802_11_infrastructure_mode(padapter, pnetwork->network.InfrastructureMode) == false) {
					ret = -1;
					spin_unlock_bh(&queue->lock);
					goto exit;
				}

				break;
			}
		}
		spin_unlock_bh(&queue->lock);
		rtw_set_802_11_authentication_mode(padapter, authmode);
		/* set_802_11_encryption_mode(padapter, padapter->securitypriv.ndisencryptstatus); */
		if (rtw_set_802_11_ssid(padapter, &ndis_ssid) == false) {
			ret = -1;
			goto exit;
		}
	}

exit:

	rtw_ps_deny_cancel(padapter, PS_DENY_JOIN);

	return ret;
}

static int rtw_wx_get_essid(struct net_device *dev,
			      struct iw_request_info *a,
			      union iwreq_data *wrqu, char *extra)
{
	u32 len, ret = 0;
	struct adapter *padapter = rtw_netdev_priv(dev);
	struct	mlme_priv *pmlmepriv = &(padapter->mlmepriv);
	struct wlan_bssid_ex  *pcur_bss = &pmlmepriv->cur_network.network;

	if ((check_fwstate(pmlmepriv, _FW_LINKED) == true) ||
	      (check_fwstate(pmlmepriv, WIFI_ADHOC_MASTER_STATE) == true)) {
		len = pcur_bss->Ssid.SsidLength;

		wrqu->essid.length = len;

		memcpy(extra, pcur_bss->Ssid.Ssid, len);

		wrqu->essid.flags = 1;
	} else {
		ret = -1;
		goto exit;
	}

exit:
	return ret;
}

static int rtw_wx_set_rate(struct net_device *dev,
			      struct iw_request_info *a,
			      union iwreq_data *wrqu, char *extra)
{
	int	i, ret = 0;
	struct adapter *padapter = rtw_netdev_priv(dev);
	u8 datarates[NumRates];
	u32 target_rate = wrqu->bitrate.value;
	u32 fixed = wrqu->bitrate.fixed;
	u32 ratevalue = 0;
	u8 mpdatarate[NumRates] = {11, 10, 9, 8, 7, 6, 5, 4, 3, 2, 1, 0, 0xff};

	if (target_rate == -1) {
		ratevalue = 11;
		goto set_rate;
	}
	target_rate = target_rate/100000;

	switch (target_rate) {
	case 10:
		ratevalue = 0;
		break;
	case 20:
		ratevalue = 1;
		break;
	case 55:
		ratevalue = 2;
		break;
	case 60:
		ratevalue = 3;
		break;
	case 90:
		ratevalue = 4;
		break;
	case 110:
		ratevalue = 5;
		break;
	case 120:
		ratevalue = 6;
		break;
	case 180:
		ratevalue = 7;
		break;
	case 240:
		ratevalue = 8;
		break;
	case 360:
		ratevalue = 9;
		break;
	case 480:
		ratevalue = 10;
		break;
	case 540:
		ratevalue = 11;
		break;
	default:
		ratevalue = 11;
		break;
	}

set_rate:

	for (i = 0; i < NumRates; i++) {
		if (ratevalue == mpdatarate[i]) {
			datarates[i] = mpdatarate[i];
			if (fixed == 0)
				break;
		} else {
			datarates[i] = 0xff;
		}
	}

	if (rtw_setdatarate_cmd(padapter, datarates) != _SUCCESS)
		ret = -1;

	return ret;
}

static int rtw_wx_get_rate(struct net_device *dev,
			     struct iw_request_info *info,
			     union iwreq_data *wrqu, char *extra)
{
	u16 max_rate = 0;

	max_rate = rtw_get_cur_max_rate(rtw_netdev_priv(dev));

	if (max_rate == 0)
		return -EPERM;

	wrqu->bitrate.fixed = 0;	/* no auto select */
	wrqu->bitrate.value = max_rate * 100000;

	return 0;
}

static int rtw_wx_set_rts(struct net_device *dev,
			     struct iw_request_info *info,
			     union iwreq_data *wrqu, char *extra)
{
	struct adapter *padapter = rtw_netdev_priv(dev);

	if (wrqu->rts.disabled)
		padapter->registrypriv.rts_thresh = 2347;
	else {
		if (wrqu->rts.value < 0 ||
		    wrqu->rts.value > 2347)
			return -EINVAL;

		padapter->registrypriv.rts_thresh = wrqu->rts.value;
	}

	return 0;
}

static int rtw_wx_get_rts(struct net_device *dev,
			     struct iw_request_info *info,
			     union iwreq_data *wrqu, char *extra)
{
	struct adapter *padapter = rtw_netdev_priv(dev);

	wrqu->rts.value = padapter->registrypriv.rts_thresh;
	wrqu->rts.fixed = 0;	/* no auto select */
	/* wrqu->rts.disabled = (wrqu->rts.value == DEFAULT_RTS_THRESHOLD); */

	return 0;
}

static int rtw_wx_set_frag(struct net_device *dev,
			     struct iw_request_info *info,
			     union iwreq_data *wrqu, char *extra)
{
	struct adapter *padapter = rtw_netdev_priv(dev);

	if (wrqu->frag.disabled)
		padapter->xmitpriv.frag_len = MAX_FRAG_THRESHOLD;
	else {
		if (wrqu->frag.value < MIN_FRAG_THRESHOLD ||
		    wrqu->frag.value > MAX_FRAG_THRESHOLD)
			return -EINVAL;

		padapter->xmitpriv.frag_len = wrqu->frag.value & ~0x1;
	}

	return 0;

}

static int rtw_wx_get_frag(struct net_device *dev,
			     struct iw_request_info *info,
			     union iwreq_data *wrqu, char *extra)
{
	struct adapter *padapter = rtw_netdev_priv(dev);

	wrqu->frag.value = padapter->xmitpriv.frag_len;
	wrqu->frag.fixed = 0;	/* no auto select */
	/* wrqu->frag.disabled = (wrqu->frag.value == DEFAULT_FRAG_THRESHOLD); */

	return 0;
}

static int rtw_wx_get_retry(struct net_device *dev,
			     struct iw_request_info *info,
			     union iwreq_data *wrqu, char *extra)
{
	/* struct adapter *padapter = rtw_netdev_priv(dev); */


	wrqu->retry.value = 7;
	wrqu->retry.fixed = 0;	/* no auto select */
	wrqu->retry.disabled = 1;

	return 0;

}

static int rtw_wx_set_enc(struct net_device *dev,
			    struct iw_request_info *info,
			    union iwreq_data *wrqu, char *keybuf)
{
	u32 key, ret = 0;
	u32 keyindex_provided;
	struct ndis_802_11_wep	 wep;
	enum ndis_802_11_authentication_mode authmode;

	struct iw_point *erq = &(wrqu->encoding);
	struct adapter *padapter = rtw_netdev_priv(dev);
	struct pwrctrl_priv *pwrpriv = adapter_to_pwrctl(padapter);

	memset(&wep, 0, sizeof(struct ndis_802_11_wep));

	key = erq->flags & IW_ENCODE_INDEX;

	if (erq->flags & IW_ENCODE_DISABLED) {
		padapter->securitypriv.ndisencryptstatus = Ndis802_11EncryptionDisabled;
		padapter->securitypriv.dot11PrivacyAlgrthm = _NO_PRIVACY_;
		padapter->securitypriv.dot118021XGrpPrivacy = _NO_PRIVACY_;
		padapter->securitypriv.dot11AuthAlgrthm = dot11AuthAlgrthm_Open; /* open system */
		authmode = Ndis802_11AuthModeOpen;
		padapter->securitypriv.ndisauthtype = authmode;

		goto exit;
	}

	if (key) {
		if (key > WEP_KEYS)
			return -EINVAL;
		key--;
		keyindex_provided = 1;
	} else {
		keyindex_provided = 0;
		key = padapter->securitypriv.dot11PrivacyKeyIndex;
	}

	/* set authentication mode */
	if (erq->flags & IW_ENCODE_OPEN) {
		padapter->securitypriv.ndisencryptstatus = Ndis802_11Encryption1Enabled;/* Ndis802_11EncryptionDisabled; */

		padapter->securitypriv.dot11AuthAlgrthm = dot11AuthAlgrthm_Open;

		padapter->securitypriv.dot11PrivacyAlgrthm = _NO_PRIVACY_;
		padapter->securitypriv.dot118021XGrpPrivacy = _NO_PRIVACY_;
		authmode = Ndis802_11AuthModeOpen;
		padapter->securitypriv.ndisauthtype = authmode;
	} else if (erq->flags & IW_ENCODE_RESTRICTED) {
		padapter->securitypriv.ndisencryptstatus = Ndis802_11Encryption1Enabled;

		padapter->securitypriv.dot11AuthAlgrthm = dot11AuthAlgrthm_Shared;

		padapter->securitypriv.dot11PrivacyAlgrthm = _WEP40_;
		padapter->securitypriv.dot118021XGrpPrivacy = _WEP40_;
		authmode = Ndis802_11AuthModeShared;
		padapter->securitypriv.ndisauthtype = authmode;
	} else {
		padapter->securitypriv.ndisencryptstatus = Ndis802_11Encryption1Enabled;/* Ndis802_11EncryptionDisabled; */
		padapter->securitypriv.dot11AuthAlgrthm = dot11AuthAlgrthm_Open; /* open system */
		padapter->securitypriv.dot11PrivacyAlgrthm = _NO_PRIVACY_;
		padapter->securitypriv.dot118021XGrpPrivacy = _NO_PRIVACY_;
		authmode = Ndis802_11AuthModeOpen;
		padapter->securitypriv.ndisauthtype = authmode;
	}

	wep.KeyIndex = key;
	if (erq->length > 0) {
		wep.KeyLength = erq->length <= 5 ? 5 : 13;

		wep.Length = wep.KeyLength + FIELD_OFFSET(struct ndis_802_11_wep, KeyMaterial);
	} else {
		wep.KeyLength = 0;

		if (keyindex_provided == 1) { /*  set key_id only, no given KeyMaterial(erq->length == 0). */
			padapter->securitypriv.dot11PrivacyKeyIndex = key;

			switch (padapter->securitypriv.dot11DefKeylen[key]) {
			case 5:
				padapter->securitypriv.dot11PrivacyAlgrthm = _WEP40_;
				break;
			case 13:
				padapter->securitypriv.dot11PrivacyAlgrthm = _WEP104_;
				break;
			default:
				padapter->securitypriv.dot11PrivacyAlgrthm = _NO_PRIVACY_;
				break;
			}

			goto exit;

		}

	}

	wep.KeyIndex |= 0x80000000;

	memcpy(wep.KeyMaterial, keybuf, wep.KeyLength);

	if (rtw_set_802_11_add_wep(padapter, &wep) == false) {
		if (rf_on == pwrpriv->rf_pwrstate)
			ret = -EOPNOTSUPP;
		goto exit;
	}

exit:
	return ret;
}

static int rtw_wx_get_enc(struct net_device *dev,
			    struct iw_request_info *info,
			    union iwreq_data *wrqu, char *keybuf)
{
	uint key, ret = 0;
	struct adapter *padapter = rtw_netdev_priv(dev);
	struct iw_point *erq = &(wrqu->encoding);
	struct	mlme_priv *pmlmepriv = &(padapter->mlmepriv);

	if (check_fwstate(pmlmepriv, _FW_LINKED) != true) {
		 if (check_fwstate(pmlmepriv, WIFI_ADHOC_MASTER_STATE) != true) {
			 erq->length = 0;
			 erq->flags |= IW_ENCODE_DISABLED;
			 return 0;
		 }
	}


	key = erq->flags & IW_ENCODE_INDEX;

	if (key) {
		if (key > WEP_KEYS)
			return -EINVAL;
		key--;
	} else {
		key = padapter->securitypriv.dot11PrivacyKeyIndex;
	}

	erq->flags = key + 1;

	/* if (padapter->securitypriv.ndisauthtype == Ndis802_11AuthModeOpen) */
	/*  */
	/*       erq->flags |= IW_ENCODE_OPEN; */
	/*  */

	switch (padapter->securitypriv.ndisencryptstatus) {
	case Ndis802_11EncryptionNotSupported:
	case Ndis802_11EncryptionDisabled:
		erq->length = 0;
		erq->flags |= IW_ENCODE_DISABLED;
		break;
	case Ndis802_11Encryption1Enabled:
		erq->length = padapter->securitypriv.dot11DefKeylen[key];

		if (erq->length) {
			memcpy(keybuf, padapter->securitypriv.dot11DefKey[key].skey, padapter->securitypriv.dot11DefKeylen[key]);

			erq->flags |= IW_ENCODE_ENABLED;

			if (padapter->securitypriv.ndisauthtype == Ndis802_11AuthModeOpen)
				erq->flags |= IW_ENCODE_OPEN;
			else if (padapter->securitypriv.ndisauthtype == Ndis802_11AuthModeShared)
				erq->flags |= IW_ENCODE_RESTRICTED;
		} else {
			erq->length = 0;
			erq->flags |= IW_ENCODE_DISABLED;
		}
		break;
	case Ndis802_11Encryption2Enabled:
	case Ndis802_11Encryption3Enabled:
		erq->length = 16;
		erq->flags |= (IW_ENCODE_ENABLED | IW_ENCODE_OPEN | IW_ENCODE_NOKEY);
		break;
	default:
		erq->length = 0;
		erq->flags |= IW_ENCODE_DISABLED;
		break;
	}
	return ret;
}

static int rtw_wx_get_power(struct net_device *dev,
			     struct iw_request_info *info,
			     union iwreq_data *wrqu, char *extra)
{
	/* struct adapter *padapter = rtw_netdev_priv(dev); */

	wrqu->power.value = 0;
	wrqu->power.fixed = 0;	/* no auto select */
	wrqu->power.disabled = 1;

	return 0;
}

static int rtw_wx_set_gen_ie(struct net_device *dev,
			     struct iw_request_info *info,
			     union iwreq_data *wrqu, char *extra)
{
	struct adapter *padapter = rtw_netdev_priv(dev);

	return rtw_set_wpa_ie(padapter, extra, wrqu->data.length);
}

static int rtw_wx_set_auth(struct net_device *dev,
			   struct iw_request_info *info,
			   union iwreq_data *wrqu, char *extra)
{
	struct adapter *padapter = rtw_netdev_priv(dev);
	struct iw_param *param = (struct iw_param *)&(wrqu->param);
	int ret = 0;

	switch (param->flags & IW_AUTH_INDEX) {
	case IW_AUTH_WPA_VERSION:
		break;
	case IW_AUTH_CIPHER_PAIRWISE:
		break;
	case IW_AUTH_CIPHER_GROUP:
		break;
	case IW_AUTH_KEY_MGMT:
		/*
		 *  ??? does not use these parameters
		 */
		break;
	case IW_AUTH_TKIP_COUNTERMEASURES:
		/* wpa_supplicant is setting the tkip countermeasure. */
		if (param->value) /* enabling */
			padapter->securitypriv.btkip_countermeasure = true;
		else /* disabling */
			padapter->securitypriv.btkip_countermeasure = false;
		break;
	case IW_AUTH_DROP_UNENCRYPTED:
		/* HACK:
		 *
		 * wpa_supplicant calls set_wpa_enabled when the driver
		 * is loaded and unloaded, regardless of if WPA is being
		 * used.  No other calls are made which can be used to
		 * determine if encryption will be used or not prior to
		 * association being expected.  If encryption is not being
		 * used, drop_unencrypted is set to false, else true -- we
		 * can use this to determine if the CAP_PRIVACY_ON bit should
		 * be set.
		 */

		/*
		 * This means init value, or using wep, ndisencryptstatus =
		 * Ndis802_11Encryption1Enabled, then it needn't reset it;
		 */
		if (padapter->securitypriv.ndisencryptstatus == Ndis802_11Encryption1Enabled)
			break;

		if (param->value) {
			padapter->securitypriv.ndisencryptstatus = Ndis802_11EncryptionDisabled;
			padapter->securitypriv.dot11PrivacyAlgrthm = _NO_PRIVACY_;
			padapter->securitypriv.dot118021XGrpPrivacy = _NO_PRIVACY_;
			padapter->securitypriv.dot11AuthAlgrthm = dot11AuthAlgrthm_Open; /* open system */
			padapter->securitypriv.ndisauthtype = Ndis802_11AuthModeOpen;
		}

		break;
	case IW_AUTH_80211_AUTH_ALG:
		/*
		 *  It's the starting point of a link layer connection using wpa_supplicant
		 */
		if (check_fwstate(&padapter->mlmepriv, _FW_LINKED)) {
			LeaveAllPowerSaveMode(padapter);
			rtw_disassoc_cmd(padapter, 500, false);
			rtw_indicate_disconnect(padapter);
			rtw_free_assoc_resources(padapter, 1);
		}

		ret = wpa_set_auth_algs(dev, (u32)param->value);
		break;
	case IW_AUTH_WPA_ENABLED:
		break;
	case IW_AUTH_RX_UNENCRYPTED_EAPOL:
		break;
	case IW_AUTH_PRIVACY_INVOKED:
		break;
	default:
		return -EOPNOTSUPP;
	}

	return ret;
}

static int rtw_wx_set_enc_ext(struct net_device *dev,
			     struct iw_request_info *info,
			     union iwreq_data *wrqu, char *extra)
{
	char *alg_name;
	u32 param_len;
	struct ieee_param *param = NULL;
	struct iw_point *pencoding = &wrqu->encoding;
	struct iw_encode_ext *pext = (struct iw_encode_ext *)extra;
	int ret = 0;

	param_len = sizeof(struct ieee_param) + pext->key_len;
	param = kzalloc(param_len, GFP_KERNEL);
	if (param == NULL)
		return -1;

	param->cmd = IEEE_CMD_SET_ENCRYPTION;
	memset(param->sta_addr, 0xff, ETH_ALEN);


	switch (pext->alg) {
	case IW_ENCODE_ALG_NONE:
		/* todo: remove key */
		/* remove = 1; */
		alg_name = "none";
		break;
	case IW_ENCODE_ALG_WEP:
		alg_name = "WEP";
		break;
	case IW_ENCODE_ALG_TKIP:
		alg_name = "TKIP";
		break;
	case IW_ENCODE_ALG_CCMP:
		alg_name = "CCMP";
		break;
	case IW_ENCODE_ALG_AES_CMAC:
		alg_name = "BIP";
		break;
	default:
		ret = -1;
		goto exit;
	}

	strncpy((char *)param->u.crypt.alg, alg_name, IEEE_CRYPT_ALG_NAME_LEN);

	if (pext->ext_flags & IW_ENCODE_EXT_SET_TX_KEY)
		param->u.crypt.set_tx = 1;

	/* cliW: WEP does not have group key
	 * just not checking GROUP key setting
	 */
	if ((pext->alg != IW_ENCODE_ALG_WEP) &&
		((pext->ext_flags & IW_ENCODE_EXT_GROUP_KEY)
		|| (pext->ext_flags & IW_ENCODE_ALG_AES_CMAC)))	{
		param->u.crypt.set_tx = 0;
	}

	param->u.crypt.idx = (pencoding->flags & 0x00FF) - 1;

	if (pext->ext_flags & IW_ENCODE_EXT_RX_SEQ_VALID)
		memcpy(param->u.crypt.seq, pext->rx_seq, 8);

	if (pext->key_len) {
		param->u.crypt.key_len = pext->key_len;
		/* memcpy(param + 1, pext + 1, pext->key_len); */
		memcpy(param->u.crypt.key, pext + 1, pext->key_len);
	}

	if (pencoding->flags & IW_ENCODE_DISABLED) {
		/* todo: remove key */
		/* remove = 1; */
	}

	ret =  wpa_set_encryption(dev, param, param_len);

exit:
	kfree(param);

	return ret;
}


static int rtw_wx_get_nick(struct net_device *dev,
			     struct iw_request_info *info,
			     union iwreq_data *wrqu, char *extra)
{
	/* struct adapter *padapter = rtw_netdev_priv(dev); */
	 /* struct mlme_priv *pmlmepriv = &(padapter->mlmepriv); */
	 /* struct security_priv *psecuritypriv = &padapter->securitypriv; */

	if (extra) {
		wrqu->data.length = 14;
		wrqu->data.flags = 1;
		memcpy(extra, "<WIFI@REALTEK>", 14);
	}
	return 0;
}

static int rtw_wx_read32(struct net_device *dev,
			 struct iw_request_info *info,
			 union iwreq_data *wrqu, char *extra)
{
	struct adapter *padapter;
	struct iw_point *p;
	u16 len;
	u32 addr;
	u32 data32;
	u32 bytes;
	u8 *ptmp;
	int ret;


	ret = 0;
	padapter = rtw_netdev_priv(dev);
	p = &wrqu->data;
	len = p->length;
	if (0 == len)
		return -EINVAL;

	ptmp = rtw_malloc(len);
	if (NULL == ptmp)
		return -ENOMEM;

	if (copy_from_user(ptmp, p->pointer, len)) {
		ret = -EFAULT;
		goto exit;
	}

	bytes = 0;
	addr = 0;
	sscanf(ptmp, "%d,%x", &bytes, &addr);

	switch (bytes) {
	case 1:
		data32 = rtw_read8(padapter, addr);
		sprintf(extra, "0x%02X", data32);
		break;
	case 2:
		data32 = rtw_read16(padapter, addr);
		sprintf(extra, "0x%04X", data32);
		break;
	case 4:
		data32 = rtw_read32(padapter, addr);
		sprintf(extra, "0x%08X", data32);
		break;
	default:
		ret = -EINVAL;
		goto exit;
	}

exit:
	kfree(ptmp);

	return ret;
}

static int rtw_wx_write32(struct net_device *dev,
			  struct iw_request_info *info,
			  union iwreq_data *wrqu, char *extra)
{
	struct adapter *padapter = rtw_netdev_priv(dev);

	u32 addr;
	u32 data32;
	u32 bytes;


	bytes = 0;
	addr = 0;
	data32 = 0;
	sscanf(extra, "%d,%x,%x", &bytes, &addr, &data32);

	switch (bytes) {
	case 1:
		rtw_write8(padapter, addr, (u8)data32);
		break;
	case 2:
		rtw_write16(padapter, addr, (u16)data32);
		break;
	case 4:
		rtw_write32(padapter, addr, data32);
		break;
	default:
		return -EINVAL;
	}

	return 0;
}

static int rtw_wx_read_rf(struct net_device *dev,
			  struct iw_request_info *info,
			  union iwreq_data *wrqu, char *extra)
{
	struct adapter *padapter = rtw_netdev_priv(dev);
	u32 path, addr, data32;


	path = *(u32 *)extra;
	addr = *((u32 *)extra + 1);
	data32 = rtw_hal_read_rfreg(padapter, path, addr, 0xFFFFF);
	/*
	 * IMPORTANT!!
	 * Only when wireless private ioctl is at odd order,
	 * "extra" would be copied to user space.
	 */
	sprintf(extra, "0x%05x", data32);

	return 0;
}

static int rtw_wx_write_rf(struct net_device *dev,
			   struct iw_request_info *info,
			   union iwreq_data *wrqu, char *extra)
{
	struct adapter *padapter = rtw_netdev_priv(dev);
	u32 path, addr, data32;


	path = *(u32 *)extra;
	addr = *((u32 *)extra + 1);
	data32 = *((u32 *)extra + 2);
	rtw_hal_write_rfreg(padapter, path, addr, 0xFFFFF, data32);

	return 0;
}

static int rtw_wx_priv_null(struct net_device *dev, struct iw_request_info *a,
		 union iwreq_data *wrqu, char *b)
{
	return -1;
}

static int dummy(struct net_device *dev, struct iw_request_info *a,
		 union iwreq_data *wrqu, char *b)
{
	/* struct adapter *padapter = rtw_netdev_priv(dev); */
	/* struct mlme_priv *pmlmepriv = &(padapter->mlmepriv); */

	return -1;

}

static int rtw_wx_set_channel_plan(struct net_device *dev,
				   struct iw_request_info *info,
				   union iwreq_data *wrqu, char *extra)
{
	struct adapter *padapter = rtw_netdev_priv(dev);
	u8 channel_plan_req = (u8)(*((int *)wrqu));

	if (rtw_set_chplan_cmd(padapter, channel_plan_req, 1, 1) != _SUCCESS)
		return -EPERM;

	return 0;
}

static int rtw_wx_set_mtk_wps_probe_ie(struct net_device *dev,
		struct iw_request_info *a,
		union iwreq_data *wrqu, char *b)
{
	return 0;
}

static int rtw_wx_get_sensitivity(struct net_device *dev,
				struct iw_request_info *info,
				union iwreq_data *wrqu, char *buf)
{
	return 0;
}

static int rtw_wx_set_mtk_wps_ie(struct net_device *dev,
				struct iw_request_info *info,
				union iwreq_data *wrqu, char *extra)
{
	return 0;
}

/*
typedef int (*iw_handler)(struct net_device *dev, struct iw_request_info *info,
			  union iwreq_data *wrqu, char *extra);
*/
/*
 *For all data larger than 16 octets, we need to use a
 *pointer to memory allocated in user space.
 */
static  int rtw_drvext_hdl(struct net_device *dev, struct iw_request_info *info,
						union iwreq_data *wrqu, char *extra)
{
	return 0;
}

static int rtw_get_ap_info(struct net_device *dev,
			   struct iw_request_info *info,
			   union iwreq_data *wrqu, char *extra)
{
	int ret = 0;
	int wpa_ielen;
	u32 cnt = 0;
	struct list_head	*plist, *phead;
	unsigned char *pbuf;
	u8 bssid[ETH_ALEN];
	char data[32];
	struct wlan_network *pnetwork = NULL;
	struct adapter *padapter = rtw_netdev_priv(dev);
	struct mlme_priv *pmlmepriv = &(padapter->mlmepriv);
	struct __queue *queue = &(pmlmepriv->scanned_queue);
	struct iw_point *pdata = &wrqu->data;

	if ((padapter->bDriverStopped) || (pdata == NULL)) {
		ret = -EINVAL;
		goto exit;
	}

	while ((check_fwstate(pmlmepriv, (_FW_UNDER_SURVEY|_FW_UNDER_LINKING))) == true) {
		msleep(30);
		cnt++;
		if (cnt > 100)
			break;
	}


	/* pdata->length = 0;? */
	pdata->flags = 0;
	if (pdata->length >= 32) {
		if (copy_from_user(data, pdata->pointer, 32)) {
			ret = -EINVAL;
			goto exit;
		}
	} else {
		ret = -EINVAL;
		goto exit;
	}

	spin_lock_bh(&(pmlmepriv->scanned_queue.lock));

	phead = get_list_head(queue);
	plist = get_next(phead);

	while (1) {
		if (phead == plist)
			break;


		pnetwork = container_of(plist, struct wlan_network, list);

		if (!mac_pton(data, bssid)) {
			spin_unlock_bh(&(pmlmepriv->scanned_queue.lock));
			return -EINVAL;
		}


		if (!memcmp(bssid, pnetwork->network.MacAddress, ETH_ALEN)) { /* BSSID match, then check if supporting wpa/wpa2 */

			pbuf = rtw_get_wpa_ie(&pnetwork->network.IEs[12], &wpa_ielen, pnetwork->network.IELength-12);
			if (pbuf && (wpa_ielen > 0)) {
				pdata->flags = 1;
				break;
			}

			pbuf = rtw_get_wpa2_ie(&pnetwork->network.IEs[12], &wpa_ielen, pnetwork->network.IELength-12);
			if (pbuf && (wpa_ielen > 0)) {
				pdata->flags = 2;
				break;
			}
		}

		plist = get_next(plist);

	}

	spin_unlock_bh(&(pmlmepriv->scanned_queue.lock));

	if (pdata->length >= 34) {
		if (copy_to_user((u8 __force __user *)pdata->pointer+32, (u8 *)&pdata->flags, 1)) {
			ret = -EINVAL;
			goto exit;
		}
	}

exit:

	return ret;

}

static int rtw_set_pid(struct net_device *dev,
		       struct iw_request_info *info,
		       union iwreq_data *wrqu, char *extra)
{

	int ret = 0;
	struct adapter *padapter = rtw_netdev_priv(dev);
	int *pdata = (int *)wrqu;
	int selector;

	if ((padapter->bDriverStopped) || (pdata == NULL)) {
		ret = -EINVAL;
		goto exit;
	}

	selector = *pdata;
	if (selector < 3 && selector >= 0)
		padapter->pid[selector] = *(pdata+1);

exit:

	return ret;

}

static int rtw_wps_start(struct net_device *dev,
			 struct iw_request_info *info,
			 union iwreq_data *wrqu, char *extra)
{

	int ret = 0;
	struct adapter *padapter = rtw_netdev_priv(dev);
	struct iw_point *pdata = &wrqu->data;
	u32   u32wps_start = 0;

	if ((true == padapter->bDriverStopped) || (true == padapter->bSurpriseRemoved) || (NULL == pdata)) {
		ret = -EINVAL;
		goto exit;
	}

	if (copy_from_user((void *)&u32wps_start, pdata->pointer, 4)) {
		ret = -EFAULT;
		goto exit;
	}
	if (u32wps_start == 0)
		u32wps_start = *extra;

exit:

	return ret;

}

static int rtw_p2p_set(struct net_device *dev,
		       struct iw_request_info *info,
		       union iwreq_data *wrqu, char *extra)
{

	return 0;

}

static int rtw_p2p_get(struct net_device *dev,
		       struct iw_request_info *info,
		       union iwreq_data *wrqu, char *extra)
{

	return 0;

}

static int rtw_p2p_get2(struct net_device *dev,
						struct iw_request_info *info,
						union iwreq_data *wrqu, char *extra)
{

	return 0;

}

static int rtw_rereg_nd_name(struct net_device *dev,
			     struct iw_request_info *info,
			     union iwreq_data *wrqu, char *extra)
{
	int ret = 0;
	struct adapter *padapter = rtw_netdev_priv(dev);
	struct rereg_nd_name_data *rereg_priv = &padapter->rereg_nd_name_priv;
	char new_ifname[IFNAMSIZ];

	if (rereg_priv->old_ifname[0] == 0) {
		char *reg_ifname;
		reg_ifname = padapter->registrypriv.ifname;

		strncpy(rereg_priv->old_ifname, reg_ifname, IFNAMSIZ);
		rereg_priv->old_ifname[IFNAMSIZ-1] = 0;
	}

	if (wrqu->data.length > IFNAMSIZ)
		return -EFAULT;

	if (copy_from_user(new_ifname, wrqu->data.pointer, IFNAMSIZ))
		return -EFAULT;

	if (0 == strcmp(rereg_priv->old_ifname, new_ifname))
		return ret;

	ret = rtw_change_ifname(padapter, new_ifname);
	if (ret != 0)
		goto exit;

	strncpy(rereg_priv->old_ifname, new_ifname, IFNAMSIZ);
	rereg_priv->old_ifname[IFNAMSIZ-1] = 0;

	if (!memcmp(new_ifname, "disable%d", 9)) {
		/*  free network queue for Android's timming issue */
		rtw_free_network_queue(padapter, true);

		/*  the interface is being "disabled", we can do deeper IPS */
		/* rtw_ips_mode_req(&padapter->pwrctrlpriv, IPS_NORMAL); */
	}
exit:
	return ret;

}

static int rtw_dbg_port(struct net_device *dev,
			struct iw_request_info *info,
			union iwreq_data *wrqu, char *extra)
{
	u8 major_cmd, minor_cmd;
	u16 arg;
	u32 extra_arg, *pdata, val32;
	struct adapter *padapter = rtw_netdev_priv(dev);
	struct mlme_ext_priv *pmlmeext = &padapter->mlmeextpriv;
	struct mlme_ext_info *pmlmeinfo = &(pmlmeext->mlmext_info);

	pdata = (u32 *)&wrqu->data;

	val32 = *pdata;
	arg = (u16)(val32&0x0000ffff);
	major_cmd = (u8)(val32>>24);
	minor_cmd = (u8)((val32>>16)&0x00ff);

	extra_arg = *(pdata+1);

	switch (major_cmd) {
		case 0x70:/* read_reg */
			switch (minor_cmd) {
				case 1:
					break;
				case 2:
					break;
				case 4:
					break;
			}
			break;
		case 0x71:/* write_reg */
			switch (minor_cmd) {
				case 1:
					rtw_write8(padapter, arg, extra_arg);
					break;
				case 2:
					rtw_write16(padapter, arg, extra_arg);
					break;
				case 4:
					rtw_write32(padapter, arg, extra_arg);
					break;
			}
			break;
		case 0x72:/* read_bb */
			break;
		case 0x73:/* write_bb */
			rtw_hal_write_bbreg(padapter, arg, 0xffffffff, extra_arg);
			break;
		case 0x74:/* read_rf */
			break;
		case 0x75:/* write_rf */
			rtw_hal_write_rfreg(padapter, minor_cmd, arg, 0xffffffff, extra_arg);
			break;

		case 0x76:
			switch (minor_cmd) {
				case 0x00: /* normal mode, */
					padapter->recvpriv.is_signal_dbg = 0;
					break;
				case 0x01: /* dbg mode */
					padapter->recvpriv.is_signal_dbg = 1;
					extra_arg = extra_arg > 100 ? 100 : extra_arg;
					padapter->recvpriv.signal_strength_dbg = extra_arg;
					break;
			}
			break;
		case 0x78: /* IOL test */
			break;
		case 0x79:
			{
				/*
				* dbg 0x79000000 [value], set RESP_TXAGC to + value, value:0~15
				* dbg 0x79010000 [value], set RESP_TXAGC to - value, value:0~15
				*/
				u8 value =  extra_arg & 0x0f;
				u8 sign = minor_cmd;
				u16 write_value = 0;

				if (sign)
					value = value | 0x10;

				write_value = value | (value << 5);
				rtw_write16(padapter, 0x6d9, write_value);
			}
			break;
		case 0x7a:
			receive_disconnect(padapter, pmlmeinfo->network.MacAddress
				, WLAN_REASON_EXPIRATION_CHK);
			break;
		case 0x7F:
			switch (minor_cmd) {
				case 0x0:
					break;
				case 0x01:
					break;
				case 0x02:
					break;
				case 0x03:
					break;
				case 0x04:

					break;
				case 0x05:
					break;
				case 0x06:
					{
						u32 ODMFlag;
						rtw_hal_get_hwreg(padapter, HW_VAR_DM_FLAG, (u8 *)(&ODMFlag));
						ODMFlag = (u32)(0x0f&arg);
						rtw_hal_set_hwreg(padapter, HW_VAR_DM_FLAG, (u8 *)(&ODMFlag));
					}
					break;
				case 0x07:
					break;
				case 0x08:
					{
					}
					break;
				case 0x09:
					break;
				case 0x0a:
					{
						int max_mac_id = 0;
						max_mac_id = rtw_search_max_mac_id(padapter);
						printk("%s ==> max_mac_id = %d\n", __func__, max_mac_id);
					}
					break;
				case 0x0b: /* Enable = 1, Disable = 0 driver control vrtl_carrier_sense. */
					if (arg == 0) {
						padapter->driver_vcs_en = 0;
					} else if (arg == 1) {
						padapter->driver_vcs_en = 1;

						if (extra_arg > 2)
							padapter->driver_vcs_type = 1;
						else
							padapter->driver_vcs_type = extra_arg;
					}
					break;
				case 0x0c:/* dump rx/tx packet */
					{
						if (arg == 0)
							/* pHalData->bDumpRxPkt =extra_arg; */
							rtw_hal_set_def_var(padapter, HAL_DEF_DBG_DUMP_RXPKT, &(extra_arg));
						else if (arg == 1)
							rtw_hal_set_def_var(padapter, HAL_DEF_DBG_DUMP_TXPKT, &(extra_arg));
					}
					break;
				case 0x0e:
					{
						if (arg == 0) {
							padapter->driver_rx_ampdu_factor = 0xFF;
						} else if (arg == 1) {

							if ((extra_arg & 0x03) > 0x03)
								padapter->driver_rx_ampdu_factor = 0xFF;
							else
								padapter->driver_rx_ampdu_factor = extra_arg;
						}
					}
					break;

				case 0x10:/*  driver version display */
					netdev_dbg(dev, "%s %s\n", "rtl8723bs", DRIVERVERSION);
					break;
				case 0x11:/* dump linked status */
					{
						 linked_info_dump(padapter, extra_arg);
					}
					break;
				case 0x12: /* set rx_stbc */
				{
					struct registry_priv *pregpriv = &padapter->registrypriv;
					/*  0: disable, bit(0):enable 2.4g, bit(1):enable 5g, 0x3: enable both 2.4g and 5g */
					/* default is set to enable 2.4GHZ for IOT issue with bufflao's AP at 5GHZ */
					if (extra_arg == 0 || extra_arg == 1 ||
					    extra_arg == 2 || extra_arg == 3)
						pregpriv->rx_stbc = extra_arg;
				}
				break;
				case 0x13: /* set ampdu_enable */
				{
					struct registry_priv *pregpriv = &padapter->registrypriv;
					/*  0: disable, 0x1:enable (but wifi_spec should be 0), 0x2: force enable (don't care wifi_spec) */
					if (extra_arg < 3)
						pregpriv->ampdu_enable = extra_arg;
				}
				break;
				case 0x14:
				{
				}
				break;
				case 0x16:
				{
					if (arg == 0xff) {
						rtw_odm_dbg_comp_msg(padapter);
					} else {
						u64 dbg_comp = (u64)extra_arg;
						rtw_odm_dbg_comp_set(padapter, dbg_comp);
					}
				}
					break;
#ifdef DBG_FIXED_CHAN
				case 0x17:
					{
						struct mlme_ext_priv *pmlmeext = &(padapter->mlmeextpriv);
						printk("===>  Fixed channel to %d\n", extra_arg);
						pmlmeext->fixed_chan = extra_arg;

					}
					break;
#endif
				case 0x18:
					{
						printk("===>  Switch USB Mode %d\n", extra_arg);
						rtw_hal_set_hwreg(padapter, HW_VAR_USB_MODE, (u8 *)&extra_arg);
					}
					break;
				case 0x19:
					{
						struct registry_priv *pregistrypriv = &padapter->registrypriv;
						/*  extra_arg : */
						/*  BIT0: Enable VHT LDPC Rx, BIT1: Enable VHT LDPC Tx, */
						/*  BIT4: Enable HT LDPC Rx, BIT5: Enable HT LDPC Tx */
						if (arg == 0)
							pregistrypriv->ldpc_cap = 0x00;
						else if (arg == 1)
							pregistrypriv->ldpc_cap = (u8)(extra_arg&0x33);
					}
					break;
				case 0x1a:
					{
						struct registry_priv *pregistrypriv = &padapter->registrypriv;
						/*  extra_arg : */
						/*  BIT0: Enable VHT STBC Rx, BIT1: Enable VHT STBC Tx, */
						/*  BIT4: Enable HT STBC Rx, BIT5: Enable HT STBC Tx */
						if (arg == 0)
							pregistrypriv->stbc_cap = 0x00;
						else if (arg == 1)
							pregistrypriv->stbc_cap = (u8)(extra_arg&0x33);
					}
					break;
				case 0x1b:
					{
						struct registry_priv *pregistrypriv = &padapter->registrypriv;

						if (arg == 0) {
							init_mlme_default_rate_set(padapter);
							pregistrypriv->ht_enable = (u8)rtw_ht_enable;
						} else if (arg == 1) {

							int i;
							u8 max_rx_rate;

							max_rx_rate = (u8)extra_arg;

							if (max_rx_rate < 0xc) { /*  max_rx_rate < MSC0 -> B or G -> disable HT */
								pregistrypriv->ht_enable = 0;
								for (i = 0; i < NumRates; i++) {
									if (pmlmeext->datarate[i] > max_rx_rate)
										pmlmeext->datarate[i] = 0xff;
								}

							}
							else if (max_rx_rate < 0x1c) { /*  mcs0~mcs15 */
								u32 mcs_bitmap = 0x0;

								for (i = 0; i < ((max_rx_rate + 1) - 0xc); i++)
									mcs_bitmap |= BIT(i);

								set_mcs_rate_by_mask(pmlmeext->default_supported_mcs_set, mcs_bitmap);
							}
						}
					}
					break;
				case 0x1c: /* enable/disable driver control AMPDU Density for peer sta's rx */
					{
						if (arg == 0) {
							padapter->driver_ampdu_spacing = 0xFF;
						} else if (arg == 1) {

							if (extra_arg > 0x07)
								padapter->driver_ampdu_spacing = 0xFF;
							else
								padapter->driver_ampdu_spacing = extra_arg;
						}
					}
					break;
				case 0x23:
					{
						padapter->bNotifyChannelChange = extra_arg;
						break;
					}
				case 0x24:
					{
						break;
					}
				case 0xaa:
					{
						if ((extra_arg & 0x7F) > 0x3F)
							extra_arg = 0xFF;
						padapter->fix_rate = extra_arg;
					}
					break;
				case 0xdd:/* registers dump , 0 for mac reg, 1 for bb reg, 2 for rf reg */
					{
						if (extra_arg == 0)
							mac_reg_dump(RTW_DBGDUMP, padapter);
						else if (extra_arg == 1)
							bb_reg_dump(RTW_DBGDUMP, padapter);
						else if (extra_arg == 2)
							rf_reg_dump(RTW_DBGDUMP, padapter);
					}
					break;

				case 0xee:/* turn on/off dynamic funcs */
					{
						u32 odm_flag;

						if (0xf == extra_arg) {
							rtw_hal_get_def_var(padapter, HAL_DEF_DBG_DM_FUNC, &odm_flag);
						} else {
							/*extra_arg = 0  - disable all dynamic func
								extra_arg = 1  - disable DIG
								extra_arg = 2  - disable tx power tracking
								extra_arg = 3  - turn on all dynamic func
							*/
							rtw_hal_set_def_var(padapter, HAL_DEF_DBG_DM_FUNC, &(extra_arg));
							rtw_hal_get_def_var(padapter, HAL_DEF_DBG_DM_FUNC, &odm_flag);
						}
					}
					break;

				case 0xfd:
					rtw_write8(padapter, 0xc50, arg);
					rtw_write8(padapter, 0xc58, arg);
					break;
				case 0xfe:
					break;
				case 0xff:
					{
					}
					break;
			}
			break;
		default:
			break;
	}


	return 0;

}

static int wpa_set_param(struct net_device *dev, u8 name, u32 value)
{
	uint ret = 0;
	struct adapter *padapter = rtw_netdev_priv(dev);

	switch (name) {
	case IEEE_PARAM_WPA_ENABLED:

		padapter->securitypriv.dot11AuthAlgrthm = dot11AuthAlgrthm_8021X; /* 802.1x */

		/* ret = ieee80211_wpa_enable(ieee, value); */

		switch ((value)&0xff) {
		case 1: /* WPA */
			padapter->securitypriv.ndisauthtype = Ndis802_11AuthModeWPAPSK; /* WPA_PSK */
			padapter->securitypriv.ndisencryptstatus = Ndis802_11Encryption2Enabled;
			break;
		case 2: /* WPA2 */
			padapter->securitypriv.ndisauthtype = Ndis802_11AuthModeWPA2PSK; /* WPA2_PSK */
			padapter->securitypriv.ndisencryptstatus = Ndis802_11Encryption3Enabled;
			break;
		}

		break;

	case IEEE_PARAM_TKIP_COUNTERMEASURES:
		/* ieee->tkip_countermeasures =value; */
		break;

	case IEEE_PARAM_DROP_UNENCRYPTED:
	{
		/* HACK:
		 *
		 * wpa_supplicant calls set_wpa_enabled when the driver
		 * is loaded and unloaded, regardless of if WPA is being
		 * used.  No other calls are made which can be used to
		 * determine if encryption will be used or not prior to
		 * association being expected.  If encryption is not being
		 * used, drop_unencrypted is set to false, else true -- we
		 * can use this to determine if the CAP_PRIVACY_ON bit should
		 * be set.
		 */
		break;

	}
	case IEEE_PARAM_PRIVACY_INVOKED:

		/* ieee->privacy_invoked =value; */

		break;

	case IEEE_PARAM_AUTH_ALGS:

		ret = wpa_set_auth_algs(dev, value);

		break;

	case IEEE_PARAM_IEEE_802_1X:

		/* ieee->ieee802_1x =value; */

		break;

	case IEEE_PARAM_WPAX_SELECT:

		/*  added for WPA2 mixed mode */
		/*
		spin_lock_irqsave(&ieee->wpax_suitlist_lock, flags);
		ieee->wpax_type_set = 1;
		ieee->wpax_type_notify = value;
		spin_unlock_irqrestore(&ieee->wpax_suitlist_lock, flags);
		*/

		break;

	default:



		ret = -EOPNOTSUPP;


		break;

	}

	return ret;

}

static int wpa_mlme(struct net_device *dev, u32 command, u32 reason)
{
	int ret = 0;
	struct adapter *padapter = rtw_netdev_priv(dev);

	switch (command) {
	case IEEE_MLME_STA_DEAUTH:

		if (!rtw_set_802_11_disassociate(padapter))
			ret = -1;

		break;

	case IEEE_MLME_STA_DISASSOC:

		if (!rtw_set_802_11_disassociate(padapter))
			ret = -1;

		break;

	default:
		ret = -EOPNOTSUPP;
		break;
	}

	return ret;

}

static int wpa_supplicant_ioctl(struct net_device *dev, struct iw_point *p)
{
	struct ieee_param *param;
	uint ret = 0;

	/* down(&ieee->wx_sem); */

	if (!p->pointer || p->length != sizeof(struct ieee_param))
		return -EINVAL;

	param = rtw_malloc(p->length);
	if (param == NULL)
		return -ENOMEM;

	if (copy_from_user(param, p->pointer, p->length)) {
		kfree(param);
		return -EFAULT;
	}

	switch (param->cmd) {

	case IEEE_CMD_SET_WPA_PARAM:
		ret = wpa_set_param(dev, param->u.wpa_param.name, param->u.wpa_param.value);
		break;

	case IEEE_CMD_SET_WPA_IE:
		/* ret = wpa_set_wpa_ie(dev, param, p->length); */
		ret =  rtw_set_wpa_ie(rtw_netdev_priv(dev), (char *)param->u.wpa_ie.data, (u16)param->u.wpa_ie.len);
		break;

	case IEEE_CMD_SET_ENCRYPTION:
		ret = wpa_set_encryption(dev, param, p->length);
		break;

	case IEEE_CMD_MLME:
		ret = wpa_mlme(dev, param->u.mlme.command, param->u.mlme.reason_code);
		break;

	default:
		ret = -EOPNOTSUPP;
		break;

	}

	if (ret == 0 && copy_to_user(p->pointer, param, p->length))
		ret = -EFAULT;

	kfree(param);

	/* up(&ieee->wx_sem); */
	return ret;
}

static int rtw_set_encryption(struct net_device *dev, struct ieee_param *param, u32 param_len)
{
	int ret = 0;
	u32 wep_key_idx, wep_key_len, wep_total_len;
	struct ndis_802_11_wep	 *pwep = NULL;
	struct sta_info *psta = NULL, *pbcmc_sta = NULL;
	struct adapter *padapter = rtw_netdev_priv(dev);
	struct mlme_priv *pmlmepriv = &padapter->mlmepriv;
	struct security_priv *psecuritypriv = &(padapter->securitypriv);
	struct sta_priv *pstapriv = &padapter->stapriv;
<<<<<<< HEAD
=======
	char *txkey = padapter->securitypriv.dot118021XGrptxmickey[param->u.crypt.idx].skey;
	char *rxkey = padapter->securitypriv.dot118021XGrprxmickey[param->u.crypt.idx].skey;
	char *grpkey = psecuritypriv->dot118021XGrpKey[param->u.crypt.idx].skey;
>>>>>>> 3b7961a3

	param->u.crypt.err = 0;
	param->u.crypt.alg[IEEE_CRYPT_ALG_NAME_LEN - 1] = '\0';

	/* sizeof(struct ieee_param) = 64 bytes; */
	/* if (param_len !=  (u32) ((u8 *) param->u.crypt.key - (u8 *) param) + param->u.crypt.key_len) */
	if (param_len !=  sizeof(struct ieee_param) + param->u.crypt.key_len) {
		ret =  -EINVAL;
		goto exit;
	}

	if (param->sta_addr[0] == 0xff && param->sta_addr[1] == 0xff &&
	    param->sta_addr[2] == 0xff && param->sta_addr[3] == 0xff &&
	    param->sta_addr[4] == 0xff && param->sta_addr[5] == 0xff) {
		if (param->u.crypt.idx >= WEP_KEYS) {
			ret = -EINVAL;
			goto exit;
		}
	} else {
		psta = rtw_get_stainfo(pstapriv, param->sta_addr);
		if (!psta)
			/* ret = -EINVAL; */
			goto exit;
	}

	if (strcmp(param->u.crypt.alg, "none") == 0 && (psta == NULL)) {
		/* todo:clear default encryption keys */

		psecuritypriv->dot11AuthAlgrthm = dot11AuthAlgrthm_Open;
		psecuritypriv->ndisencryptstatus = Ndis802_11EncryptionDisabled;
		psecuritypriv->dot11PrivacyAlgrthm = _NO_PRIVACY_;
		psecuritypriv->dot118021XGrpPrivacy = _NO_PRIVACY_;

		goto exit;
	}


	if (strcmp(param->u.crypt.alg, "WEP") == 0 && (psta == NULL)) {
		wep_key_idx = param->u.crypt.idx;
		wep_key_len = param->u.crypt.key_len;

		if ((wep_key_idx >= WEP_KEYS) || (wep_key_len <= 0)) {
			ret = -EINVAL;
			goto exit;
		}


		if (wep_key_len > 0) {
			wep_key_len = wep_key_len <= 5 ? 5 : 13;
			wep_total_len = wep_key_len + FIELD_OFFSET(struct ndis_802_11_wep, KeyMaterial);
			pwep = kzalloc(wep_total_len, GFP_KERNEL);
			if (!pwep)
				goto exit;

			pwep->KeyLength = wep_key_len;
			pwep->Length = wep_total_len;

		}

		pwep->KeyIndex = wep_key_idx;

		memcpy(pwep->KeyMaterial,  param->u.crypt.key, pwep->KeyLength);

		if (param->u.crypt.set_tx) {
			psecuritypriv->dot11AuthAlgrthm = dot11AuthAlgrthm_Auto;
			psecuritypriv->ndisencryptstatus = Ndis802_11Encryption1Enabled;
			psecuritypriv->dot11PrivacyAlgrthm = _WEP40_;
			psecuritypriv->dot118021XGrpPrivacy = _WEP40_;

			if (pwep->KeyLength == 13) {
				psecuritypriv->dot11PrivacyAlgrthm = _WEP104_;
				psecuritypriv->dot118021XGrpPrivacy = _WEP104_;
			}


			psecuritypriv->dot11PrivacyKeyIndex = wep_key_idx;

			memcpy(&(psecuritypriv->dot11DefKey[wep_key_idx].skey[0]), pwep->KeyMaterial, pwep->KeyLength);

			psecuritypriv->dot11DefKeylen[wep_key_idx] = pwep->KeyLength;

			rtw_ap_set_wep_key(padapter, pwep->KeyMaterial, pwep->KeyLength, wep_key_idx, 1);
		} else {
			/* don't update "psecuritypriv->dot11PrivacyAlgrthm" and */
			/* psecuritypriv->dot11PrivacyKeyIndex =keyid", but can rtw_set_key to cam */

			memcpy(&(psecuritypriv->dot11DefKey[wep_key_idx].skey[0]), pwep->KeyMaterial, pwep->KeyLength);

			psecuritypriv->dot11DefKeylen[wep_key_idx] = pwep->KeyLength;

			rtw_ap_set_wep_key(padapter, pwep->KeyMaterial, pwep->KeyLength, wep_key_idx, 0);
		}

		goto exit;

	}


	if (!psta && check_fwstate(pmlmepriv, WIFI_AP_STATE)) { /*  group key */
		if (param->u.crypt.set_tx == 1) {
			if (strcmp(param->u.crypt.alg, "WEP") == 0) {
<<<<<<< HEAD
				memcpy(psecuritypriv->dot118021XGrpKey[param->u.crypt.idx].skey, param->u.crypt.key, (param->u.crypt.key_len > 16 ? 16 : param->u.crypt.key_len));
=======
				memcpy(grpkey, param->u.crypt.key, (param->u.crypt.key_len > 16 ? 16 : param->u.crypt.key_len));
>>>>>>> 3b7961a3

				psecuritypriv->dot118021XGrpPrivacy = _WEP40_;
				if (param->u.crypt.key_len == 13)
						psecuritypriv->dot118021XGrpPrivacy = _WEP104_;

			} else if (strcmp(param->u.crypt.alg, "TKIP") == 0) {
				psecuritypriv->dot118021XGrpPrivacy = _TKIP_;

				memcpy(grpkey, param->u.crypt.key, (param->u.crypt.key_len > 16 ? 16 : param->u.crypt.key_len));

				/* DEBUG_ERR("set key length :param->u.crypt.key_len =%d\n", param->u.crypt.key_len); */
				/* set mic key */
				memcpy(txkey, &(param->u.crypt.key[16]), 8);
				memcpy(psecuritypriv->dot118021XGrprxmickey[param->u.crypt.idx].skey, &(param->u.crypt.key[24]), 8);

				psecuritypriv->busetkipkey = true;

			}
			else if (strcmp(param->u.crypt.alg, "CCMP") == 0) {
				psecuritypriv->dot118021XGrpPrivacy = _AES_;

				memcpy(grpkey, param->u.crypt.key, (param->u.crypt.key_len > 16 ? 16 : param->u.crypt.key_len));
			} else {
				psecuritypriv->dot118021XGrpPrivacy = _NO_PRIVACY_;
			}

			psecuritypriv->dot118021XGrpKeyid = param->u.crypt.idx;

			psecuritypriv->binstallGrpkey = true;

			psecuritypriv->dot11PrivacyAlgrthm = psecuritypriv->dot118021XGrpPrivacy;/*  */

			rtw_ap_set_group_key(padapter, param->u.crypt.key, psecuritypriv->dot118021XGrpPrivacy, param->u.crypt.idx);

			pbcmc_sta = rtw_get_bcmc_stainfo(padapter);
			if (pbcmc_sta) {
				pbcmc_sta->ieee8021x_blocked = false;
				pbcmc_sta->dot118021XPrivacy = psecuritypriv->dot118021XGrpPrivacy;/* rx will use bmc_sta's dot118021XPrivacy */
			}
		}

		goto exit;

	}

	if (psecuritypriv->dot11AuthAlgrthm == dot11AuthAlgrthm_8021X && psta) { /*  psk/802_1x */
		if (check_fwstate(pmlmepriv, WIFI_AP_STATE)) {
			if (param->u.crypt.set_tx == 1)	{
				memcpy(psta->dot118021x_UncstKey.skey, param->u.crypt.key, (param->u.crypt.key_len > 16 ? 16 : param->u.crypt.key_len));

				if (strcmp(param->u.crypt.alg, "WEP") == 0) {
					psta->dot118021XPrivacy = _WEP40_;
					if (param->u.crypt.key_len == 13)
						psta->dot118021XPrivacy = _WEP104_;
				} else if (strcmp(param->u.crypt.alg, "TKIP") == 0) {
					psta->dot118021XPrivacy = _TKIP_;

					/* DEBUG_ERR("set key length :param->u.crypt.key_len =%d\n", param->u.crypt.key_len); */
					/* set mic key */
					memcpy(psta->dot11tkiptxmickey.skey, &(param->u.crypt.key[16]), 8);
					memcpy(psta->dot11tkiprxmickey.skey, &(param->u.crypt.key[24]), 8);

					psecuritypriv->busetkipkey = true;

				} else if (strcmp(param->u.crypt.alg, "CCMP") == 0) {

					psta->dot118021XPrivacy = _AES_;
				} else {
					psta->dot118021XPrivacy = _NO_PRIVACY_;
				}

				rtw_ap_set_pairwise_key(padapter, psta);

				psta->ieee8021x_blocked = false;

			} else { /* group key??? */
				if (strcmp(param->u.crypt.alg, "WEP") == 0) {
					memcpy(grpkey, param->u.crypt.key, (param->u.crypt.key_len > 16 ? 16 : param->u.crypt.key_len));

					psecuritypriv->dot118021XGrpPrivacy = _WEP40_;
					if (param->u.crypt.key_len == 13)
						psecuritypriv->dot118021XGrpPrivacy = _WEP104_;
				} else if (strcmp(param->u.crypt.alg, "TKIP") == 0) {
					psecuritypriv->dot118021XGrpPrivacy = _TKIP_;

					memcpy(grpkey, param->u.crypt.key, (param->u.crypt.key_len > 16 ? 16 : param->u.crypt.key_len));

					/* DEBUG_ERR("set key length :param->u.crypt.key_len =%d\n", param->u.crypt.key_len); */
					/* set mic key */
					memcpy(txkey, &(param->u.crypt.key[16]), 8);
					memcpy(rxkey, &(param->u.crypt.key[24]), 8);

					psecuritypriv->busetkipkey = true;

				} else if (strcmp(param->u.crypt.alg, "CCMP") == 0) {
					psecuritypriv->dot118021XGrpPrivacy = _AES_;

					memcpy(grpkey, param->u.crypt.key, (param->u.crypt.key_len > 16 ? 16 : param->u.crypt.key_len));
				} else {
					psecuritypriv->dot118021XGrpPrivacy = _NO_PRIVACY_;
				}

				psecuritypriv->dot118021XGrpKeyid = param->u.crypt.idx;

				psecuritypriv->binstallGrpkey = true;

				psecuritypriv->dot11PrivacyAlgrthm = psecuritypriv->dot118021XGrpPrivacy;/*  */

				rtw_ap_set_group_key(padapter, param->u.crypt.key, psecuritypriv->dot118021XGrpPrivacy, param->u.crypt.idx);

				pbcmc_sta = rtw_get_bcmc_stainfo(padapter);
				if (pbcmc_sta) {
					pbcmc_sta->ieee8021x_blocked = false;
					pbcmc_sta->dot118021XPrivacy = psecuritypriv->dot118021XGrpPrivacy;/* rx will use bmc_sta's dot118021XPrivacy */
				}
			}
		}
	}

exit:
	kfree(pwep);

	return ret;

}

static int rtw_set_beacon(struct net_device *dev, struct ieee_param *param, int len)
{
	int ret = 0;
	struct adapter *padapter = rtw_netdev_priv(dev);
	struct mlme_priv *pmlmepriv = &(padapter->mlmepriv);
	struct sta_priv *pstapriv = &padapter->stapriv;
	unsigned char *pbuf = param->u.bcn_ie.buf;

	if (check_fwstate(pmlmepriv, WIFI_AP_STATE) != true)
		return -EINVAL;

	memcpy(&pstapriv->max_num_sta, param->u.bcn_ie.reserved, 2);

	if ((pstapriv->max_num_sta > NUM_STA) || (pstapriv->max_num_sta <= 0))
		pstapriv->max_num_sta = NUM_STA;


	if (rtw_check_beacon_data(padapter, pbuf,  (len-12-2)) == _SUCCESS)/*  12 = param header, 2:no packed */
		ret = 0;
	else
		ret = -EINVAL;


	return ret;

}

static void rtw_hostapd_sta_flush(struct net_device *dev)
{
	/* _irqL irqL; */
	/* struct list_head	*phead, *plist; */
	/* struct sta_info *psta = NULL; */
	struct adapter *padapter = rtw_netdev_priv(dev);
	/* struct sta_priv *pstapriv = &padapter->stapriv; */

	flush_all_cam_entry(padapter);	/* clear CAM */

	rtw_sta_flush(padapter);
}

static int rtw_add_sta(struct net_device *dev, struct ieee_param *param)
{
	int ret = 0;
	struct sta_info *psta = NULL;
	struct adapter *padapter = rtw_netdev_priv(dev);
	struct mlme_priv *pmlmepriv = &(padapter->mlmepriv);
	struct sta_priv *pstapriv = &padapter->stapriv;

	if (check_fwstate(pmlmepriv, (_FW_LINKED|WIFI_AP_STATE)) != true)
		return -EINVAL;

	if (param->sta_addr[0] == 0xff && param->sta_addr[1] == 0xff &&
	    param->sta_addr[2] == 0xff && param->sta_addr[3] == 0xff &&
	    param->sta_addr[4] == 0xff && param->sta_addr[5] == 0xff) {
		return -EINVAL;
	}

/*
	psta = rtw_get_stainfo(pstapriv, param->sta_addr);
	if (psta)
	{
		spin_lock_bh(&(pstapriv->sta_hash_lock));
		rtw_free_stainfo(padapter,  psta);
		spin_unlock_bh(&(pstapriv->sta_hash_lock));

		psta = NULL;
	}
*/
	/* psta = rtw_alloc_stainfo(pstapriv, param->sta_addr); */
	psta = rtw_get_stainfo(pstapriv, param->sta_addr);
	if (psta) {
		int flags = param->u.add_sta.flags;

		psta->aid = param->u.add_sta.aid;/* aid = 1~2007 */

		memcpy(psta->bssrateset, param->u.add_sta.tx_supp_rates, 16);


		/* check wmm cap. */
		if (WLAN_STA_WME&flags)
			psta->qos_option = 1;
		else
			psta->qos_option = 0;

		if (pmlmepriv->qospriv.qos_option == 0)
			psta->qos_option = 0;

		/* chec 802.11n ht cap. */
		if (WLAN_STA_HT&flags) {
			psta->htpriv.ht_option = true;
			psta->qos_option = 1;
			memcpy((void *)&psta->htpriv.ht_cap, (void *)&param->u.add_sta.ht_cap, sizeof(struct ieee80211_ht_cap));
		} else {
			psta->htpriv.ht_option = false;
		}

		if (pmlmepriv->htpriv.ht_option == false)
			psta->htpriv.ht_option = false;

		update_sta_info_apmode(padapter, psta);


	} else {
		ret = -ENOMEM;
	}

	return ret;

}

static int rtw_del_sta(struct net_device *dev, struct ieee_param *param)
{
	int ret = 0;
	struct sta_info *psta = NULL;
	struct adapter *padapter = rtw_netdev_priv(dev);
	struct mlme_priv *pmlmepriv = &(padapter->mlmepriv);
	struct sta_priv *pstapriv = &padapter->stapriv;

	if (check_fwstate(pmlmepriv, (_FW_LINKED|WIFI_AP_STATE)) != true)
		return -EINVAL;

	if (param->sta_addr[0] == 0xff && param->sta_addr[1] == 0xff &&
	    param->sta_addr[2] == 0xff && param->sta_addr[3] == 0xff &&
	    param->sta_addr[4] == 0xff && param->sta_addr[5] == 0xff) {
		return -EINVAL;
	}

	psta = rtw_get_stainfo(pstapriv, param->sta_addr);
	if (psta) {
		u8 updated = false;

		spin_lock_bh(&pstapriv->asoc_list_lock);
		if (list_empty(&psta->asoc_list) == false) {
			list_del_init(&psta->asoc_list);
			pstapriv->asoc_list_cnt--;
			updated = ap_free_sta(padapter, psta, true, WLAN_REASON_DEAUTH_LEAVING);

		}
		spin_unlock_bh(&pstapriv->asoc_list_lock);

		associated_clients_update(padapter, updated);

		psta = NULL;

	}

	return ret;

}

static int rtw_ioctl_get_sta_data(struct net_device *dev, struct ieee_param *param, int len)
{
	int ret = 0;
	struct sta_info *psta = NULL;
	struct adapter *padapter = rtw_netdev_priv(dev);
	struct mlme_priv *pmlmepriv = &(padapter->mlmepriv);
	struct sta_priv *pstapriv = &padapter->stapriv;
	struct ieee_param_ex *param_ex = (struct ieee_param_ex *)param;
	struct sta_data *psta_data = (struct sta_data *)param_ex->data;

	if (check_fwstate(pmlmepriv, (_FW_LINKED|WIFI_AP_STATE)) != true)
		return -EINVAL;

	if (param_ex->sta_addr[0] == 0xff && param_ex->sta_addr[1] == 0xff &&
	    param_ex->sta_addr[2] == 0xff && param_ex->sta_addr[3] == 0xff &&
	    param_ex->sta_addr[4] == 0xff && param_ex->sta_addr[5] == 0xff) {
		return -EINVAL;
	}

	psta = rtw_get_stainfo(pstapriv, param_ex->sta_addr);
	if (psta) {
		psta_data->aid = (u16)psta->aid;
		psta_data->capability = psta->capability;
		psta_data->flags = psta->flags;

/*
		nonerp_set : BIT(0)
		no_short_slot_time_set : BIT(1)
		no_short_preamble_set : BIT(2)
		no_ht_gf_set : BIT(3)
		no_ht_set : BIT(4)
		ht_20mhz_set : BIT(5)
*/

		psta_data->sta_set = ((psta->nonerp_set) |
							 (psta->no_short_slot_time_set << 1) |
							 (psta->no_short_preamble_set << 2) |
							 (psta->no_ht_gf_set << 3) |
							 (psta->no_ht_set << 4) |
							 (psta->ht_20mhz_set << 5));

		psta_data->tx_supp_rates_len =  psta->bssratelen;
		memcpy(psta_data->tx_supp_rates, psta->bssrateset, psta->bssratelen);
		memcpy(&psta_data->ht_cap, &psta->htpriv.ht_cap, sizeof(struct ieee80211_ht_cap));
		psta_data->rx_pkts = psta->sta_stats.rx_data_pkts;
		psta_data->rx_bytes = psta->sta_stats.rx_bytes;
		psta_data->rx_drops = psta->sta_stats.rx_drops;

		psta_data->tx_pkts = psta->sta_stats.tx_pkts;
		psta_data->tx_bytes = psta->sta_stats.tx_bytes;
		psta_data->tx_drops = psta->sta_stats.tx_drops;


	} else {
		ret = -1;
	}

	return ret;

}

static int rtw_get_sta_wpaie(struct net_device *dev, struct ieee_param *param)
{
	int ret = 0;
	struct sta_info *psta = NULL;
	struct adapter *padapter = rtw_netdev_priv(dev);
	struct mlme_priv *pmlmepriv = &(padapter->mlmepriv);
	struct sta_priv *pstapriv = &padapter->stapriv;

	if (check_fwstate(pmlmepriv, (_FW_LINKED|WIFI_AP_STATE)) != true)
		return -EINVAL;

	if (param->sta_addr[0] == 0xff && param->sta_addr[1] == 0xff &&
	    param->sta_addr[2] == 0xff && param->sta_addr[3] == 0xff &&
	    param->sta_addr[4] == 0xff && param->sta_addr[5] == 0xff) {
		return -EINVAL;
	}

	psta = rtw_get_stainfo(pstapriv, param->sta_addr);
	if (psta) {
		if ((psta->wpa_ie[0] == WLAN_EID_RSN) || (psta->wpa_ie[0] == WLAN_EID_VENDOR_SPECIFIC)) {
			int wpa_ie_len;
			int copy_len;

			wpa_ie_len = psta->wpa_ie[1];

			copy_len = ((wpa_ie_len+2) > sizeof(psta->wpa_ie)) ? (sizeof(psta->wpa_ie)):(wpa_ie_len+2);

			param->u.wpa_ie.len = copy_len;

			memcpy(param->u.wpa_ie.reserved, psta->wpa_ie, copy_len);
		}
	} else {
		ret = -1;
	}

	return ret;

}

static int rtw_set_wps_beacon(struct net_device *dev, struct ieee_param *param, int len)
{
	int ret = 0;
	unsigned char wps_oui[4] = {0x0, 0x50, 0xf2, 0x04};
	struct adapter *padapter = rtw_netdev_priv(dev);
	struct mlme_priv *pmlmepriv = &(padapter->mlmepriv);
	struct mlme_ext_priv *pmlmeext = &(padapter->mlmeextpriv);
	int ie_len;

	if (check_fwstate(pmlmepriv, WIFI_AP_STATE) != true)
		return -EINVAL;

	ie_len = len-12-2;/*  12 = param header, 2:no packed */


	kfree(pmlmepriv->wps_beacon_ie);
	pmlmepriv->wps_beacon_ie = NULL;

	if (ie_len > 0) {
		pmlmepriv->wps_beacon_ie = rtw_malloc(ie_len);
		pmlmepriv->wps_beacon_ie_len = ie_len;
		if (!pmlmepriv->wps_beacon_ie)
			return -EINVAL;

		memcpy(pmlmepriv->wps_beacon_ie, param->u.bcn_ie.buf, ie_len);

		update_beacon(padapter, WLAN_EID_VENDOR_SPECIFIC, wps_oui, true);

		pmlmeext->bstart_bss = true;
	}


	return ret;

}

static int rtw_set_wps_probe_resp(struct net_device *dev, struct ieee_param *param, int len)
{
	int ret = 0;
	struct adapter *padapter = rtw_netdev_priv(dev);
	struct mlme_priv *pmlmepriv = &(padapter->mlmepriv);
	int ie_len;

	if (check_fwstate(pmlmepriv, WIFI_AP_STATE) != true)
		return -EINVAL;

	ie_len = len-12-2;/*  12 = param header, 2:no packed */


	kfree(pmlmepriv->wps_probe_resp_ie);
	pmlmepriv->wps_probe_resp_ie = NULL;

	if (ie_len > 0) {
		pmlmepriv->wps_probe_resp_ie = rtw_malloc(ie_len);
		pmlmepriv->wps_probe_resp_ie_len = ie_len;
		if (!pmlmepriv->wps_probe_resp_ie)
			return -EINVAL;

		memcpy(pmlmepriv->wps_probe_resp_ie, param->u.bcn_ie.buf, ie_len);
	}


	return ret;

}

static int rtw_set_wps_assoc_resp(struct net_device *dev, struct ieee_param *param, int len)
{
	int ret = 0;
	struct adapter *padapter = rtw_netdev_priv(dev);
	struct mlme_priv *pmlmepriv = &(padapter->mlmepriv);
	int ie_len;

	if (check_fwstate(pmlmepriv, WIFI_AP_STATE) != true)
		return -EINVAL;

	ie_len = len-12-2;/*  12 = param header, 2:no packed */


	kfree(pmlmepriv->wps_assoc_resp_ie);
	pmlmepriv->wps_assoc_resp_ie = NULL;

	if (ie_len > 0) {
		pmlmepriv->wps_assoc_resp_ie = rtw_malloc(ie_len);
		pmlmepriv->wps_assoc_resp_ie_len = ie_len;
		if (!pmlmepriv->wps_assoc_resp_ie)
			return -EINVAL;

		memcpy(pmlmepriv->wps_assoc_resp_ie, param->u.bcn_ie.buf, ie_len);
	}


	return ret;

}

static int rtw_set_hidden_ssid(struct net_device *dev, struct ieee_param *param, int len)
{
	int ret = 0;
	struct adapter *adapter = rtw_netdev_priv(dev);
	struct mlme_priv *mlmepriv = &(adapter->mlmepriv);
	struct mlme_ext_priv *mlmeext = &(adapter->mlmeextpriv);
	struct mlme_ext_info *mlmeinfo = &(mlmeext->mlmext_info);
	int ie_len;
	u8 *ssid_ie;
	char ssid[NDIS_802_11_LENGTH_SSID + 1];
	signed int ssid_len;
	u8 ignore_broadcast_ssid;

	if (check_fwstate(mlmepriv, WIFI_AP_STATE) != true)
		return -EPERM;

	if (param->u.bcn_ie.reserved[0] != 0xea)
		return -EINVAL;

	mlmeinfo->hidden_ssid_mode = ignore_broadcast_ssid = param->u.bcn_ie.reserved[1];

	ie_len = len-12-2;/*  12 = param header, 2:no packed */
	ssid_ie = rtw_get_ie(param->u.bcn_ie.buf,  WLAN_EID_SSID, &ssid_len, ie_len);

	if (ssid_ie && ssid_len > 0 && ssid_len <= NDIS_802_11_LENGTH_SSID) {
		struct wlan_bssid_ex *pbss_network = &mlmepriv->cur_network.network;
		struct wlan_bssid_ex *pbss_network_ext = &mlmeinfo->network;

		memcpy(ssid, ssid_ie+2, ssid_len);
		ssid[ssid_len] = 0x0;

		memcpy(pbss_network->Ssid.Ssid, (void *)ssid, ssid_len);
		pbss_network->Ssid.SsidLength = ssid_len;
		memcpy(pbss_network_ext->Ssid.Ssid, (void *)ssid, ssid_len);
		pbss_network_ext->Ssid.SsidLength = ssid_len;
	}

	return ret;
}

static int rtw_ioctl_acl_remove_sta(struct net_device *dev, struct ieee_param *param, int len)
{
	struct adapter *padapter = rtw_netdev_priv(dev);
	struct mlme_priv *pmlmepriv = &(padapter->mlmepriv);

	if (check_fwstate(pmlmepriv, WIFI_AP_STATE) != true)
		return -EINVAL;

	if (param->sta_addr[0] == 0xff && param->sta_addr[1] == 0xff &&
	    param->sta_addr[2] == 0xff && param->sta_addr[3] == 0xff &&
	    param->sta_addr[4] == 0xff && param->sta_addr[5] == 0xff) {
		return -EINVAL;
	}

	rtw_acl_remove_sta(padapter, param->sta_addr);
	return 0;

}

static int rtw_ioctl_acl_add_sta(struct net_device *dev, struct ieee_param *param, int len)
{
	struct adapter *padapter = rtw_netdev_priv(dev);
	struct mlme_priv *pmlmepriv = &(padapter->mlmepriv);

	if (check_fwstate(pmlmepriv, WIFI_AP_STATE) != true)
		return -EINVAL;

	if (param->sta_addr[0] == 0xff && param->sta_addr[1] == 0xff &&
	    param->sta_addr[2] == 0xff && param->sta_addr[3] == 0xff &&
	    param->sta_addr[4] == 0xff && param->sta_addr[5] == 0xff) {
		return -EINVAL;
	}

	return rtw_acl_add_sta(padapter, param->sta_addr);

}

static int rtw_ioctl_set_macaddr_acl(struct net_device *dev, struct ieee_param *param, int len)
{
	int ret = 0;
	struct adapter *padapter = rtw_netdev_priv(dev);
	struct mlme_priv *pmlmepriv = &(padapter->mlmepriv);

	if (check_fwstate(pmlmepriv, WIFI_AP_STATE) != true)
		return -EINVAL;

	rtw_set_macaddr_acl(padapter, param->u.mlme.command);

	return ret;
}

static int rtw_hostapd_ioctl(struct net_device *dev, struct iw_point *p)
{
	struct ieee_param *param;
	int ret = 0;
	struct adapter *padapter = rtw_netdev_priv(dev);

	/*
	* this function is expect to call in master mode, which allows no power saving
	* so, we just check hw_init_completed
	*/

	if (!padapter->hw_init_completed)
		return -EPERM;

	if (!p->pointer || p->length != sizeof(*param))
		return -EINVAL;

	param = rtw_malloc(p->length);
	if (param == NULL)
		return -ENOMEM;

	if (copy_from_user(param, p->pointer, p->length)) {
		kfree(param);
		return -EFAULT;
	}

	switch (param->cmd) {
	case RTL871X_HOSTAPD_FLUSH:

		rtw_hostapd_sta_flush(dev);

		break;

	case RTL871X_HOSTAPD_ADD_STA:

		ret = rtw_add_sta(dev, param);

		break;

	case RTL871X_HOSTAPD_REMOVE_STA:

		ret = rtw_del_sta(dev, param);

		break;

	case RTL871X_HOSTAPD_SET_BEACON:

		ret = rtw_set_beacon(dev, param, p->length);

		break;

	case RTL871X_SET_ENCRYPTION:

		ret = rtw_set_encryption(dev, param, p->length);

		break;

	case RTL871X_HOSTAPD_GET_WPAIE_STA:

		ret = rtw_get_sta_wpaie(dev, param);

		break;

	case RTL871X_HOSTAPD_SET_WPS_BEACON:

		ret = rtw_set_wps_beacon(dev, param, p->length);

		break;

	case RTL871X_HOSTAPD_SET_WPS_PROBE_RESP:

		ret = rtw_set_wps_probe_resp(dev, param, p->length);

		break;

	case RTL871X_HOSTAPD_SET_WPS_ASSOC_RESP:

		ret = rtw_set_wps_assoc_resp(dev, param, p->length);

		break;

	case RTL871X_HOSTAPD_SET_HIDDEN_SSID:

		ret = rtw_set_hidden_ssid(dev, param, p->length);

		break;

	case RTL871X_HOSTAPD_GET_INFO_STA:

		ret = rtw_ioctl_get_sta_data(dev, param, p->length);

		break;

	case RTL871X_HOSTAPD_SET_MACADDR_ACL:

		ret = rtw_ioctl_set_macaddr_acl(dev, param, p->length);

		break;

	case RTL871X_HOSTAPD_ACL_ADD_STA:

		ret = rtw_ioctl_acl_add_sta(dev, param, p->length);

		break;

	case RTL871X_HOSTAPD_ACL_REMOVE_STA:

		ret = rtw_ioctl_acl_remove_sta(dev, param, p->length);

		break;

	default:
		ret = -EOPNOTSUPP;
		break;

	}

	if (ret == 0 && copy_to_user(p->pointer, param, p->length))
		ret = -EFAULT;

	kfree(param);
	return ret;
}

static int rtw_wx_set_priv(struct net_device *dev,
				struct iw_request_info *info,
				union iwreq_data *awrq,
				char *extra)
{

#ifdef DEBUG_RTW_WX_SET_PRIV
	char *ext_dbg;
#endif

	int ret = 0;
	int len = 0;
	char *ext;

	struct adapter *padapter = rtw_netdev_priv(dev);
	struct iw_point *dwrq = (struct iw_point *)awrq;

	if (dwrq->length == 0)
		return -EFAULT;

	len = dwrq->length;
	ext = vmalloc(len);
	if (!ext)
		return -ENOMEM;

	if (copy_from_user(ext, dwrq->pointer, len)) {
		vfree(ext);
		return -EFAULT;
	}

	#ifdef DEBUG_RTW_WX_SET_PRIV
	ext_dbg = vmalloc(len);
	if (!ext_dbg) {
		vfree(ext, len);
		return -ENOMEM;
	}

	memcpy(ext_dbg, ext, len);
	#endif

	/* added for wps2.0 @20110524 */
	if (dwrq->flags == 0x8766 && len > 8) {
		u32 cp_sz;
		struct mlme_priv *pmlmepriv = &(padapter->mlmepriv);
		u8 *probereq_wpsie = ext;
		int probereq_wpsie_len = len;
		u8 wps_oui[4] = {0x0, 0x50, 0xf2, 0x04};

		if ((WLAN_EID_VENDOR_SPECIFIC == probereq_wpsie[0]) &&
			(!memcmp(&probereq_wpsie[2], wps_oui, 4))) {
			cp_sz = probereq_wpsie_len > MAX_WPS_IE_LEN ? MAX_WPS_IE_LEN : probereq_wpsie_len;

			if (pmlmepriv->wps_probe_req_ie) {
				pmlmepriv->wps_probe_req_ie_len = 0;
				kfree(pmlmepriv->wps_probe_req_ie);
				pmlmepriv->wps_probe_req_ie = NULL;
			}

			pmlmepriv->wps_probe_req_ie = rtw_malloc(cp_sz);
			if (pmlmepriv->wps_probe_req_ie == NULL) {
				printk("%s()-%d: rtw_malloc() ERROR!\n", __func__, __LINE__);
				ret =  -EINVAL;
				goto FREE_EXT;

			}

			memcpy(pmlmepriv->wps_probe_req_ie, probereq_wpsie, cp_sz);
			pmlmepriv->wps_probe_req_ie_len = cp_sz;

		}

		goto FREE_EXT;

	}

	if (len >= WEXT_CSCAN_HEADER_SIZE
		&& !memcmp(ext, WEXT_CSCAN_HEADER, WEXT_CSCAN_HEADER_SIZE)) {
		ret = rtw_wx_set_scan(dev, info, awrq, ext);
		goto FREE_EXT;
	}

FREE_EXT:

	vfree(ext);
	#ifdef DEBUG_RTW_WX_SET_PRIV
	vfree(ext_dbg);
	#endif

	return ret;

}

static int rtw_pm_set(struct net_device *dev,
		      struct iw_request_info *info,
		      union iwreq_data *wrqu, char *extra)
{
	int ret = 0;
	unsigned	mode = 0;
	struct adapter *padapter = rtw_netdev_priv(dev);

	if (!memcmp(extra, "lps =", 4)) {
		sscanf(extra+4, "%u", &mode);
		ret = rtw_pm_set_lps(padapter, mode);
	} else if (!memcmp(extra, "ips =", 4)) {
		sscanf(extra+4, "%u", &mode);
		ret = rtw_pm_set_ips(padapter, mode);
	} else {
		ret = -EINVAL;
	}

	return ret;
}

static int rtw_test(
	struct net_device *dev,
	struct iw_request_info *info,
	union iwreq_data *wrqu, char *extra)
{
	u32 len;
	u8 *pbuf, *pch;
	char *ptmp;
	u8 *delim = ",";
	struct adapter *padapter = rtw_netdev_priv(dev);


	len = wrqu->data.length;

	pbuf = rtw_zmalloc(len);
	if (!pbuf)
		return -ENOMEM;

	if (copy_from_user(pbuf, wrqu->data.pointer, len)) {
		kfree(pbuf);
		return -EFAULT;
	}

	ptmp = (char *)pbuf;
	pch = strsep(&ptmp, delim);
	if ((pch == NULL) || (strlen(pch) == 0)) {
		kfree(pbuf);
		return -EFAULT;
	}

	if (strcmp(pch, "bton") == 0)
		hal_btcoex_SetManualControl(padapter, false);

	if (strcmp(pch, "btoff") == 0)
		hal_btcoex_SetManualControl(padapter, true);

	if (strcmp(pch, "h2c") == 0) {
		u8 param[8];
		u8 count = 0;
		u32 tmp;
		u8 i;
		u32 pos;
		s32 ret;


		do {
			pch = strsep(&ptmp, delim);
			if ((pch == NULL) || (strlen(pch) == 0))
				break;

			sscanf(pch, "%x", &tmp);
			param[count++] = (u8)tmp;
		} while (count < 8);

		if (count == 0) {
			kfree(pbuf);
			return -EFAULT;
		}

		ret = rtw_hal_fill_h2c_cmd(padapter, param[0], count-1, &param[1]);

		pos = sprintf(extra, "H2C ID = 0x%02x content =", param[0]);
		for (i = 1; i < count; i++)
			pos += sprintf(extra+pos, "%02x,", param[i]);
		extra[pos] = 0;
		pos--;
		pos += sprintf(extra+pos, " %s", ret == _FAIL?"FAIL":"OK");

		wrqu->data.length = strlen(extra) + 1;
	}

	kfree(pbuf);
	return 0;
}

static iw_handler rtw_handlers[] = {
	NULL,					/* SIOCSIWCOMMIT */
	rtw_wx_get_name,		/* SIOCGIWNAME */
	dummy,					/* SIOCSIWNWID */
	dummy,					/* SIOCGIWNWID */
	rtw_wx_set_freq,		/* SIOCSIWFREQ */
	rtw_wx_get_freq,		/* SIOCGIWFREQ */
	rtw_wx_set_mode,		/* SIOCSIWMODE */
	rtw_wx_get_mode,		/* SIOCGIWMODE */
	dummy,					/* SIOCSIWSENS */
	rtw_wx_get_sens,		/* SIOCGIWSENS */
	NULL,					/* SIOCSIWRANGE */
	rtw_wx_get_range,		/* SIOCGIWRANGE */
	rtw_wx_set_priv,		/* SIOCSIWPRIV */
	NULL,					/* SIOCGIWPRIV */
	NULL,					/* SIOCSIWSTATS */
	NULL,					/* SIOCGIWSTATS */
	dummy,					/* SIOCSIWSPY */
	dummy,					/* SIOCGIWSPY */
	NULL,					/* SIOCGIWTHRSPY */
	NULL,					/* SIOCWIWTHRSPY */
	rtw_wx_set_wap,		/* SIOCSIWAP */
	rtw_wx_get_wap,		/* SIOCGIWAP */
	rtw_wx_set_mlme,		/* request MLME operation; uses struct iw_mlme */
	dummy,					/* SIOCGIWAPLIST -- depricated */
	rtw_wx_set_scan,		/* SIOCSIWSCAN */
	rtw_wx_get_scan,		/* SIOCGIWSCAN */
	rtw_wx_set_essid,		/* SIOCSIWESSID */
	rtw_wx_get_essid,		/* SIOCGIWESSID */
	dummy,					/* SIOCSIWNICKN */
	rtw_wx_get_nick,		/* SIOCGIWNICKN */
	NULL,					/* -- hole -- */
	NULL,					/* -- hole -- */
	rtw_wx_set_rate,		/* SIOCSIWRATE */
	rtw_wx_get_rate,		/* SIOCGIWRATE */
	rtw_wx_set_rts,			/* SIOCSIWRTS */
	rtw_wx_get_rts,			/* SIOCGIWRTS */
	rtw_wx_set_frag,		/* SIOCSIWFRAG */
	rtw_wx_get_frag,		/* SIOCGIWFRAG */
	dummy,					/* SIOCSIWTXPOW */
	dummy,					/* SIOCGIWTXPOW */
	dummy,					/* SIOCSIWRETRY */
	rtw_wx_get_retry,		/* SIOCGIWRETRY */
	rtw_wx_set_enc,			/* SIOCSIWENCODE */
	rtw_wx_get_enc,			/* SIOCGIWENCODE */
	dummy,					/* SIOCSIWPOWER */
	rtw_wx_get_power,		/* SIOCGIWPOWER */
	NULL,					/*---hole---*/
	NULL,					/*---hole---*/
	rtw_wx_set_gen_ie,		/* SIOCSIWGENIE */
	NULL,					/* SIOCGWGENIE */
	rtw_wx_set_auth,		/* SIOCSIWAUTH */
	NULL,					/* SIOCGIWAUTH */
	rtw_wx_set_enc_ext,		/* SIOCSIWENCODEEXT */
	NULL,					/* SIOCGIWENCODEEXT */
	rtw_wx_set_pmkid,		/* SIOCSIWPMKSA */
	NULL,					/*---hole---*/
};

static const struct iw_priv_args rtw_private_args[] = {
	{
		SIOCIWFIRSTPRIV + 0x0,
		IW_PRIV_TYPE_CHAR | 0x7FF, 0, "write"
	},
	{
		SIOCIWFIRSTPRIV + 0x1,
		IW_PRIV_TYPE_CHAR | 0x7FF,
		IW_PRIV_TYPE_CHAR | IW_PRIV_SIZE_FIXED | IFNAMSIZ, "read"
	},
	{
		SIOCIWFIRSTPRIV + 0x2, 0, 0, "driver_ext"
	},
	{
		SIOCIWFIRSTPRIV + 0x3, 0, 0, "mp_ioctl"
	},
	{
		SIOCIWFIRSTPRIV + 0x4,
		IW_PRIV_TYPE_INT | IW_PRIV_SIZE_FIXED | 1, 0, "apinfo"
	},
	{
		SIOCIWFIRSTPRIV + 0x5,
		IW_PRIV_TYPE_INT | IW_PRIV_SIZE_FIXED | 2, 0, "setpid"
	},
	{
		SIOCIWFIRSTPRIV + 0x6,
		IW_PRIV_TYPE_INT | IW_PRIV_SIZE_FIXED | 1, 0, "wps_start"
	},
/* for PLATFORM_MT53XX */
	{
		SIOCIWFIRSTPRIV + 0x7,
		IW_PRIV_TYPE_INT | IW_PRIV_SIZE_FIXED | 1, 0, "get_sensitivity"
	},
	{
		SIOCIWFIRSTPRIV + 0x8,
		IW_PRIV_TYPE_INT | IW_PRIV_SIZE_FIXED | 1, 0, "wps_prob_req_ie"
	},
	{
		SIOCIWFIRSTPRIV + 0x9,
		IW_PRIV_TYPE_INT | IW_PRIV_SIZE_FIXED | 1, 0, "wps_assoc_req_ie"
	},

/* for RTK_DMP_PLATFORM */
	{
		SIOCIWFIRSTPRIV + 0xA,
		IW_PRIV_TYPE_INT | IW_PRIV_SIZE_FIXED | 1, 0, "channel_plan"
	},

	{
		SIOCIWFIRSTPRIV + 0xB,
		IW_PRIV_TYPE_INT | IW_PRIV_SIZE_FIXED | 2, 0, "dbg"
	},
	{
		SIOCIWFIRSTPRIV + 0xC,
		IW_PRIV_TYPE_INT | IW_PRIV_SIZE_FIXED | 3, 0, "rfw"
	},
	{
		SIOCIWFIRSTPRIV + 0xD,
		IW_PRIV_TYPE_INT | IW_PRIV_SIZE_FIXED | 2, IW_PRIV_TYPE_CHAR | IW_PRIV_SIZE_FIXED | IFNAMSIZ, "rfr"
	},
	{
		SIOCIWFIRSTPRIV + 0x10,
		IW_PRIV_TYPE_CHAR | 1024, 0, "p2p_set"
	},
	{
		SIOCIWFIRSTPRIV + 0x11,
		IW_PRIV_TYPE_CHAR | 1024, IW_PRIV_TYPE_CHAR | IW_PRIV_SIZE_MASK, "p2p_get"
	},
	{
		SIOCIWFIRSTPRIV + 0x12, 0, 0, "NULL"
	},
	{
		SIOCIWFIRSTPRIV + 0x13,
		IW_PRIV_TYPE_CHAR | 64, IW_PRIV_TYPE_CHAR | 64, "p2p_get2"
	},
	{
		SIOCIWFIRSTPRIV + 0x14,
		IW_PRIV_TYPE_CHAR  | 64, 0, "tdls"
	},
	{
		SIOCIWFIRSTPRIV + 0x15,
		IW_PRIV_TYPE_CHAR | 1024, IW_PRIV_TYPE_CHAR | 1024, "tdls_get"
	},
	{
		SIOCIWFIRSTPRIV + 0x16,
		IW_PRIV_TYPE_CHAR | 64, 0, "pm_set"
	},

	{SIOCIWFIRSTPRIV + 0x18, IW_PRIV_TYPE_CHAR | IFNAMSIZ, 0, "rereg_nd_name"},
	{SIOCIWFIRSTPRIV + 0x1A, IW_PRIV_TYPE_CHAR | 1024, 0, "efuse_set"},
	{SIOCIWFIRSTPRIV + 0x1B, IW_PRIV_TYPE_CHAR | 128, IW_PRIV_TYPE_CHAR | IW_PRIV_SIZE_MASK, "efuse_get"},
	{
		SIOCIWFIRSTPRIV + 0x1D,
		IW_PRIV_TYPE_CHAR | 40, IW_PRIV_TYPE_CHAR | 0x7FF, "test"
	},
};

static iw_handler rtw_private_handler[] = {
	rtw_wx_write32,					/* 0x00 */
	rtw_wx_read32,					/* 0x01 */
	rtw_drvext_hdl,					/* 0x02 */
	NULL,						/* 0x03 */

/*  for MM DTV platform */
	rtw_get_ap_info,					/* 0x04 */

	rtw_set_pid,						/* 0x05 */
	rtw_wps_start,					/* 0x06 */

/*  for PLATFORM_MT53XX */
	rtw_wx_get_sensitivity,			/* 0x07 */
	rtw_wx_set_mtk_wps_probe_ie,	/* 0x08 */
	rtw_wx_set_mtk_wps_ie,			/* 0x09 */

/*  for RTK_DMP_PLATFORM */
/*  Set Channel depend on the country code */
	rtw_wx_set_channel_plan,		/* 0x0A */

	rtw_dbg_port,					/* 0x0B */
	rtw_wx_write_rf,					/* 0x0C */
	rtw_wx_read_rf,					/* 0x0D */
	rtw_wx_priv_null,				/* 0x0E */
	rtw_wx_priv_null,				/* 0x0F */
	rtw_p2p_set,					/* 0x10 */
	rtw_p2p_get,					/* 0x11 */
	NULL,							/* 0x12 */
	rtw_p2p_get2,					/* 0x13 */

	NULL,						/* 0x14 */
	NULL,						/* 0x15 */

	rtw_pm_set,						/* 0x16 */
	rtw_wx_priv_null,				/* 0x17 */
	rtw_rereg_nd_name,				/* 0x18 */
	rtw_wx_priv_null,				/* 0x19 */
	NULL,						/* 0x1A */
	NULL,						/* 0x1B */
	NULL,							/*  0x1C is reserved for hostapd */
	rtw_test,						/*  0x1D */
};

static struct iw_statistics *rtw_get_wireless_stats(struct net_device *dev)
{
	struct adapter *padapter = rtw_netdev_priv(dev);
	struct iw_statistics *piwstats = &padapter->iwstats;
	int tmp_level = 0;
	int tmp_qual = 0;
	int tmp_noise = 0;

	if (check_fwstate(&padapter->mlmepriv, _FW_LINKED) != true) {
		piwstats->qual.qual = 0;
		piwstats->qual.level = 0;
		piwstats->qual.noise = 0;
	} else {
		tmp_level = padapter->recvpriv.signal_strength;
		tmp_qual = padapter->recvpriv.signal_qual;
		tmp_noise = padapter->recvpriv.noise;

		piwstats->qual.level = tmp_level;
		piwstats->qual.qual = tmp_qual;
		piwstats->qual.noise = tmp_noise;
	}
	piwstats->qual.updated = IW_QUAL_ALL_UPDATED ;/* IW_QUAL_DBM; */

	return &padapter->iwstats;
}

struct iw_handler_def rtw_handlers_def = {
	.standard = rtw_handlers,
	.num_standard = ARRAY_SIZE(rtw_handlers),
#if defined(CONFIG_WEXT_PRIV)
	.private = rtw_private_handler,
	.private_args = (struct iw_priv_args *)rtw_private_args,
	.num_private = ARRAY_SIZE(rtw_private_handler),
	.num_private_args = ARRAY_SIZE(rtw_private_args),
#endif
	.get_wireless_stats = rtw_get_wireless_stats,
};

/*  copy from net/wireless/wext.c start */
/* ---------------------------------------------------------------- */
/*
 * Calculate size of private arguments
 */
static const char iw_priv_type_size[] = {
	0,                              /* IW_PRIV_TYPE_NONE */
	1,                              /* IW_PRIV_TYPE_BYTE */
	1,                              /* IW_PRIV_TYPE_CHAR */
	0,                              /* Not defined */
	sizeof(__u32),                  /* IW_PRIV_TYPE_INT */
	sizeof(struct iw_freq),         /* IW_PRIV_TYPE_FLOAT */
	sizeof(struct sockaddr),        /* IW_PRIV_TYPE_ADDR */
	0,                              /* Not defined */
};

static int get_priv_size(__u16 args)
{
	int num = args & IW_PRIV_SIZE_MASK;
	int type = (args & IW_PRIV_TYPE_MASK) >> 12;

	return num * iw_priv_type_size[type];
}
/*  copy from net/wireless/wext.c end */

static int rtw_ioctl_wext_private(struct net_device *dev, union iwreq_data *wrq_data)
{
	int err = 0;
	u8 *input = NULL;
	u32 input_len = 0;
	const char delim[] = " ";
	u8 *output = NULL;
	u32 output_len = 0;
	u32 count = 0;
	u8 *buffer = NULL;
	u32 buffer_len = 0;
	char *ptr = NULL;
	u8 cmdname[17] = {0}; /*  IFNAMSIZ+1 */
	u32 cmdlen;
	s32 len;
	u8 *extra = NULL;
	u32 extra_size = 0;

	s32 k;
	const iw_handler *priv;		/* Private ioctl */
	const struct iw_priv_args *priv_args;	/* Private ioctl description */
	u32 num_priv_args;			/* Number of descriptions */
	iw_handler handler;
	int temp;
	int subcmd = 0;				/* sub-ioctl index */
	int offset = 0;				/* Space for sub-ioctl index */

	union iwreq_data wdata;


	memcpy(&wdata, wrq_data, sizeof(wdata));

	input_len = 2048;
	input = rtw_zmalloc(input_len);
	if (NULL == input)
		return -ENOMEM;
	if (copy_from_user(input, wdata.data.pointer, input_len)) {
		err = -EFAULT;
		goto exit;
	}
	ptr = input;
	len = strlen(input);

	sscanf(ptr, "%16s", cmdname);
	cmdlen = strlen(cmdname);

	/*  skip command string */
	if (cmdlen > 0)
		cmdlen += 1; /*  skip one space */
	ptr += cmdlen;
	len -= cmdlen;

	priv = rtw_private_handler;
	priv_args = rtw_private_args;
	num_priv_args = ARRAY_SIZE(rtw_private_args);

	if (num_priv_args == 0) {
		err = -EOPNOTSUPP;
		goto exit;
	}

	/* Search the correct ioctl */
	k = -1;
	while ((++k < num_priv_args) && strcmp(priv_args[k].name, cmdname));

	/* If not found... */
	if (k == num_priv_args) {
		err = -EOPNOTSUPP;
		goto exit;
	}

	/* Watch out for sub-ioctls ! */
	if (priv_args[k].cmd < SIOCDEVPRIVATE) {
		int j = -1;

		/* Find the matching *real* ioctl */
		while ((++j < num_priv_args) && ((priv_args[j].name[0] != '\0') ||
			(priv_args[j].set_args != priv_args[k].set_args) ||
			(priv_args[j].get_args != priv_args[k].get_args)));

		/* If not found... */
		if (j == num_priv_args) {
			err = -EINVAL;
			goto exit;
		}

		/* Save sub-ioctl number */
		subcmd = priv_args[k].cmd;
		/* Reserve one int (simplify alignment issues) */
		offset = sizeof(__u32);
		/* Use real ioctl definition from now on */
		k = j;
	}

	buffer = rtw_zmalloc(4096);
	if (NULL == buffer) {
		err = -ENOMEM;
		goto exit;
	}

	/* If we have to set some data */
	if ((priv_args[k].set_args & IW_PRIV_TYPE_MASK) &&
		(priv_args[k].set_args & IW_PRIV_SIZE_MASK)) {
		u8 *str;

		switch (priv_args[k].set_args & IW_PRIV_TYPE_MASK) {
		case IW_PRIV_TYPE_BYTE:
			/* Fetch args */
			count = 0;
			do {
				str = strsep(&ptr, delim);
				if (NULL == str)
					break;
				sscanf(str, "%i", &temp);
				buffer[count++] = (u8)temp;
			} while (1);
			buffer_len = count;

			/* Number of args to fetch */
			wdata.data.length = count;
			if (wdata.data.length > (priv_args[k].set_args & IW_PRIV_SIZE_MASK))
				wdata.data.length = priv_args[k].set_args & IW_PRIV_SIZE_MASK;

			break;

		case IW_PRIV_TYPE_INT:
			/* Fetch args */
			count = 0;
			do {
				str = strsep(&ptr, delim);
				if (NULL == str)
					break;
				sscanf(str, "%i", &temp);
				((s32 *)buffer)[count++] = (s32)temp;
			} while (1);
			buffer_len = count * sizeof(s32);

			/* Number of args to fetch */
			wdata.data.length = count;
			if (wdata.data.length > (priv_args[k].set_args & IW_PRIV_SIZE_MASK))
				wdata.data.length = priv_args[k].set_args & IW_PRIV_SIZE_MASK;

			break;

		case IW_PRIV_TYPE_CHAR:
			if (len > 0) {
				/* Size of the string to fetch */
				wdata.data.length = len;
				if (wdata.data.length > (priv_args[k].set_args & IW_PRIV_SIZE_MASK))
					wdata.data.length = priv_args[k].set_args & IW_PRIV_SIZE_MASK;

				/* Fetch string */
				memcpy(buffer, ptr, wdata.data.length);
			} else {
				wdata.data.length = 1;
				buffer[0] = '\0';
			}
			buffer_len = wdata.data.length;
			break;

		default:
			err = -1;
			goto exit;
		}

		if ((priv_args[k].set_args & IW_PRIV_SIZE_FIXED) &&
			(wdata.data.length != (priv_args[k].set_args & IW_PRIV_SIZE_MASK))) {
			err = -EINVAL;
			goto exit;
		}
	} else { /* if args to set */
		wdata.data.length = 0L;
	}

	/* Those two tests are important. They define how the driver
	* will have to handle the data */
	if ((priv_args[k].set_args & IW_PRIV_SIZE_FIXED) &&
		((get_priv_size(priv_args[k].set_args) + offset) <= IFNAMSIZ)) {
		/* First case : all SET args fit within wrq */
		if (offset)
			wdata.mode = subcmd;
		memcpy(wdata.name + offset, buffer, IFNAMSIZ - offset);
	} else {
		if ((priv_args[k].set_args == 0) &&
			(priv_args[k].get_args & IW_PRIV_SIZE_FIXED) &&
			(get_priv_size(priv_args[k].get_args) <= IFNAMSIZ)) {
			/* Second case : no SET args, GET args fit within wrq */
			if (offset)
				wdata.mode = subcmd;
		} else {
			/* Third case : args won't fit in wrq, or variable number of args */
			if (copy_to_user(wdata.data.pointer, buffer, buffer_len)) {
				err = -EFAULT;
				goto exit;
			}
			wdata.data.flags = subcmd;
		}
	}

	kfree(input);
	input = NULL;

	extra_size = 0;
	if (IW_IS_SET(priv_args[k].cmd)) {
		/* Size of set arguments */
		extra_size = get_priv_size(priv_args[k].set_args);

		/* Does it fits in iwr ? */
		if ((priv_args[k].set_args & IW_PRIV_SIZE_FIXED) &&
			((extra_size + offset) <= IFNAMSIZ))
			extra_size = 0;
	} else {
		/* Size of get arguments */
		extra_size = get_priv_size(priv_args[k].get_args);

		/* Does it fits in iwr ? */
		if ((priv_args[k].get_args & IW_PRIV_SIZE_FIXED) &&
			(extra_size <= IFNAMSIZ))
			extra_size = 0;
	}

	if (extra_size == 0) {
		extra = (u8 *)&wdata;
		kfree(buffer);
		buffer = NULL;
	} else
		extra = buffer;

	handler = priv[priv_args[k].cmd - SIOCIWFIRSTPRIV];
	err = handler(dev, NULL, &wdata, extra);

	/* If we have to get some data */
	if ((priv_args[k].get_args & IW_PRIV_TYPE_MASK) &&
		(priv_args[k].get_args & IW_PRIV_SIZE_MASK)) {
		int j;
		int n = 0;	/* number of args */
		u8 str[20] = {0};

		/* Check where is the returned data */
		if ((priv_args[k].get_args & IW_PRIV_SIZE_FIXED) &&
			(get_priv_size(priv_args[k].get_args) <= IFNAMSIZ))
			n = priv_args[k].get_args & IW_PRIV_SIZE_MASK;
		else
			n = wdata.data.length;

		output = rtw_zmalloc(4096);
		if (NULL == output) {
			err =  -ENOMEM;
			goto exit;
		}

		switch (priv_args[k].get_args & IW_PRIV_TYPE_MASK) {
		case IW_PRIV_TYPE_BYTE:
			/* Display args */
			for (j = 0; j < n; j++) {
				len = scnprintf(str, sizeof(str), "%d  ", extra[j]);
				output_len = strlen(output);
				if ((output_len + len + 1) > 4096) {
					err = -E2BIG;
					goto exit;
				}
				memcpy(output+output_len, str, len);
			}
			break;

		case IW_PRIV_TYPE_INT:
			/* Display args */
			for (j = 0; j < n; j++) {
				len = scnprintf(str, sizeof(str), "%d  ", ((__s32 *)extra)[j]);
				output_len = strlen(output);
				if ((output_len + len + 1) > 4096) {
					err = -E2BIG;
					goto exit;
				}
				memcpy(output+output_len, str, len);
			}
			break;

		case IW_PRIV_TYPE_CHAR:
			/* Display args */
			memcpy(output, extra, n);
			break;

		default:
			err = -1;
			goto exit;
		}

		output_len = strlen(output) + 1;
		wrq_data->data.length = output_len;
		if (copy_to_user(wrq_data->data.pointer, output, output_len)) {
			err = -EFAULT;
			goto exit;
		}
	} else { /* if args to set */
		wrq_data->data.length = 0;
	}

exit:
	kfree(input);
	kfree(buffer);
	kfree(output);

	return err;
}

int rtw_ioctl(struct net_device *dev, struct ifreq *rq, int cmd)
{
	struct iwreq *wrq = (struct iwreq *)rq;
	int ret = 0;

	switch (cmd) {
	case RTL_IOCTL_WPA_SUPPLICANT:
		ret = wpa_supplicant_ioctl(dev, &wrq->u.data);
		break;
	case RTL_IOCTL_HOSTAPD:
		ret = rtw_hostapd_ioctl(dev, &wrq->u.data);
		break;
	case SIOCDEVPRIVATE:
		ret = rtw_ioctl_wext_private(dev, &wrq->u);
		break;
	default:
		ret = -EOPNOTSUPP;
		break;
	}

	return ret;
}<|MERGE_RESOLUTION|>--- conflicted
+++ resolved
@@ -2963,12 +2963,9 @@
 	struct mlme_priv *pmlmepriv = &padapter->mlmepriv;
 	struct security_priv *psecuritypriv = &(padapter->securitypriv);
 	struct sta_priv *pstapriv = &padapter->stapriv;
-<<<<<<< HEAD
-=======
 	char *txkey = padapter->securitypriv.dot118021XGrptxmickey[param->u.crypt.idx].skey;
 	char *rxkey = padapter->securitypriv.dot118021XGrprxmickey[param->u.crypt.idx].skey;
 	char *grpkey = psecuritypriv->dot118021XGrpKey[param->u.crypt.idx].skey;
->>>>>>> 3b7961a3
 
 	param->u.crypt.err = 0;
 	param->u.crypt.alg[IEEE_CRYPT_ALG_NAME_LEN - 1] = '\0';
@@ -3070,11 +3067,7 @@
 	if (!psta && check_fwstate(pmlmepriv, WIFI_AP_STATE)) { /*  group key */
 		if (param->u.crypt.set_tx == 1) {
 			if (strcmp(param->u.crypt.alg, "WEP") == 0) {
-<<<<<<< HEAD
-				memcpy(psecuritypriv->dot118021XGrpKey[param->u.crypt.idx].skey, param->u.crypt.key, (param->u.crypt.key_len > 16 ? 16 : param->u.crypt.key_len));
-=======
 				memcpy(grpkey, param->u.crypt.key, (param->u.crypt.key_len > 16 ? 16 : param->u.crypt.key_len));
->>>>>>> 3b7961a3
 
 				psecuritypriv->dot118021XGrpPrivacy = _WEP40_;
 				if (param->u.crypt.key_len == 13)
