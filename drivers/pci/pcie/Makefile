--- conflicted
+++ resolved
@@ -8,14 +8,6 @@
 
 obj-$(CONFIG_PCIEASPM)		+= aspm.o
 obj-$(CONFIG_PCIEAER)		+= aer/
-<<<<<<< HEAD
 obj-$(CONFIG_PCIE_PME)		+= pme.o
-obj-$(CONFIG_PCIE_DPC)		+= pcie-dpc.o
-obj-$(CONFIG_PCIE_PTM)		+= ptm.o
-=======
-
-obj-$(CONFIG_PCIE_PME) += pme.o
-
-obj-$(CONFIG_PCIE_DPC) += dpc.o
-obj-$(CONFIG_PCIE_PTM) += ptm.o
->>>>>>> e02602bd
+obj-$(CONFIG_PCIE_DPC)		+= dpc.o
+obj-$(CONFIG_PCIE_PTM)		+= ptm.o