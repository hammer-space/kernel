/*
 *  Probe module for 8250/16550-type PCI serial ports.
 *
 *  Based on drivers/char/serial.c, by Linus Torvalds, Theodore Ts'o.
 *
 *  Copyright (C) 2001 Russell King, All Rights Reserved.
 *
 * This program is free software; you can redistribute it and/or modify
 * it under the terms of the GNU General Public License as published by
 * the Free Software Foundation; either version 2 of the License.
 */
#undef DEBUG
#include <linux/module.h>
#include <linux/pci.h>
#include <linux/string.h>
#include <linux/kernel.h>
#include <linux/slab.h>
#include <linux/delay.h>
#include <linux/tty.h>
#include <linux/serial_reg.h>
#include <linux/serial_core.h>
#include <linux/8250_pci.h>
#include <linux/bitops.h>

#include <asm/byteorder.h>
#include <asm/io.h>

#include <linux/dmaengine.h>
#include <linux/platform_data/dma-dw.h>

#include "8250.h"

/*
 * init function returns:
 *  > 0 - number of ports
 *  = 0 - use board->num_ports
 *  < 0 - error
 */
struct pci_serial_quirk {
	u32	vendor;
	u32	device;
	u32	subvendor;
	u32	subdevice;
	int	(*probe)(struct pci_dev *dev);
	int	(*init)(struct pci_dev *dev);
	int	(*setup)(struct serial_private *,
			 const struct pciserial_board *,
			 struct uart_8250_port *, int);
	void	(*exit)(struct pci_dev *dev);
};

#define PCI_NUM_BAR_RESOURCES	6

struct serial_private {
	struct pci_dev		*dev;
	unsigned int		nr;
	void __iomem		*remapped_bar[PCI_NUM_BAR_RESOURCES];
	struct pci_serial_quirk	*quirk;
	int			line[0];
};

static int pci_default_setup(struct serial_private*,
	  const struct pciserial_board*, struct uart_8250_port *, int);

static void moan_device(const char *str, struct pci_dev *dev)
{
	dev_err(&dev->dev,
	       "%s: %s\n"
	       "Please send the output of lspci -vv, this\n"
	       "message (0x%04x,0x%04x,0x%04x,0x%04x), the\n"
	       "manufacturer and name of serial board or\n"
	       "modem board to rmk+serial@arm.linux.org.uk.\n",
	       pci_name(dev), str, dev->vendor, dev->device,
	       dev->subsystem_vendor, dev->subsystem_device);
}

static int
setup_port(struct serial_private *priv, struct uart_8250_port *port,
	   int bar, int offset, int regshift)
{
	struct pci_dev *dev = priv->dev;

	if (bar >= PCI_NUM_BAR_RESOURCES)
		return -EINVAL;

	if (pci_resource_flags(dev, bar) & IORESOURCE_MEM) {
		if (!priv->remapped_bar[bar])
			priv->remapped_bar[bar] = pci_ioremap_bar(dev, bar);
		if (!priv->remapped_bar[bar])
			return -ENOMEM;

		port->port.iotype = UPIO_MEM;
		port->port.iobase = 0;
		port->port.mapbase = pci_resource_start(dev, bar) + offset;
		port->port.membase = priv->remapped_bar[bar] + offset;
		port->port.regshift = regshift;
	} else {
		port->port.iotype = UPIO_PORT;
		port->port.iobase = pci_resource_start(dev, bar) + offset;
		port->port.mapbase = 0;
		port->port.membase = NULL;
		port->port.regshift = 0;
	}
	return 0;
}

/*
 * ADDI-DATA GmbH communication cards <info@addi-data.com>
 */
static int addidata_apci7800_setup(struct serial_private *priv,
				const struct pciserial_board *board,
				struct uart_8250_port *port, int idx)
{
	unsigned int bar = 0, offset = board->first_offset;
	bar = FL_GET_BASE(board->flags);

	if (idx < 2) {
		offset += idx * board->uart_offset;
	} else if ((idx >= 2) && (idx < 4)) {
		bar += 1;
		offset += ((idx - 2) * board->uart_offset);
	} else if ((idx >= 4) && (idx < 6)) {
		bar += 2;
		offset += ((idx - 4) * board->uart_offset);
	} else if (idx >= 6) {
		bar += 3;
		offset += ((idx - 6) * board->uart_offset);
	}

	return setup_port(priv, port, bar, offset, board->reg_shift);
}

/*
 * AFAVLAB uses a different mixture of BARs and offsets
 * Not that ugly ;) -- HW
 */
static int
afavlab_setup(struct serial_private *priv, const struct pciserial_board *board,
	      struct uart_8250_port *port, int idx)
{
	unsigned int bar, offset = board->first_offset;

	bar = FL_GET_BASE(board->flags);
	if (idx < 4)
		bar += idx;
	else {
		bar = 4;
		offset += (idx - 4) * board->uart_offset;
	}

	return setup_port(priv, port, bar, offset, board->reg_shift);
}

/*
 * HP's Remote Management Console.  The Diva chip came in several
 * different versions.  N-class, L2000 and A500 have two Diva chips, each
 * with 3 UARTs (the third UART on the second chip is unused).  Superdome
 * and Keystone have one Diva chip with 3 UARTs.  Some later machines have
 * one Diva chip, but it has been expanded to 5 UARTs.
 */
static int pci_hp_diva_init(struct pci_dev *dev)
{
	int rc = 0;

	switch (dev->subsystem_device) {
	case PCI_DEVICE_ID_HP_DIVA_TOSCA1:
	case PCI_DEVICE_ID_HP_DIVA_HALFDOME:
	case PCI_DEVICE_ID_HP_DIVA_KEYSTONE:
	case PCI_DEVICE_ID_HP_DIVA_EVEREST:
		rc = 3;
		break;
	case PCI_DEVICE_ID_HP_DIVA_TOSCA2:
		rc = 2;
		break;
	case PCI_DEVICE_ID_HP_DIVA_MAESTRO:
		rc = 4;
		break;
	case PCI_DEVICE_ID_HP_DIVA_POWERBAR:
	case PCI_DEVICE_ID_HP_DIVA_HURRICANE:
		rc = 1;
		break;
	}

	return rc;
}

/*
 * HP's Diva chip puts the 4th/5th serial port further out, and
 * some serial ports are supposed to be hidden on certain models.
 */
static int
pci_hp_diva_setup(struct serial_private *priv,
		const struct pciserial_board *board,
		struct uart_8250_port *port, int idx)
{
	unsigned int offset = board->first_offset;
	unsigned int bar = FL_GET_BASE(board->flags);

	switch (priv->dev->subsystem_device) {
	case PCI_DEVICE_ID_HP_DIVA_MAESTRO:
		if (idx == 3)
			idx++;
		break;
	case PCI_DEVICE_ID_HP_DIVA_EVEREST:
		if (idx > 0)
			idx++;
		if (idx > 2)
			idx++;
		break;
	}
	if (idx > 2)
		offset = 0x18;

	offset += idx * board->uart_offset;

	return setup_port(priv, port, bar, offset, board->reg_shift);
}

/*
 * Added for EKF Intel i960 serial boards
 */
static int pci_inteli960ni_init(struct pci_dev *dev)
{
	unsigned long oldval;

	if (!(dev->subsystem_device & 0x1000))
		return -ENODEV;

	/* is firmware started? */
	pci_read_config_dword(dev, 0x44, (void *)&oldval);
	if (oldval == 0x00001000L) { /* RESET value */
		dev_dbg(&dev->dev, "Local i960 firmware missing\n");
		return -ENODEV;
	}
	return 0;
}

/*
 * Some PCI serial cards using the PLX 9050 PCI interface chip require
 * that the card interrupt be explicitly enabled or disabled.  This
 * seems to be mainly needed on card using the PLX which also use I/O
 * mapped memory.
 */
static int pci_plx9050_init(struct pci_dev *dev)
{
	u8 irq_config;
	void __iomem *p;

	if ((pci_resource_flags(dev, 0) & IORESOURCE_MEM) == 0) {
		moan_device("no memory in bar 0", dev);
		return 0;
	}

	irq_config = 0x41;
	if (dev->vendor == PCI_VENDOR_ID_PANACOM ||
	    dev->subsystem_vendor == PCI_SUBVENDOR_ID_EXSYS)
		irq_config = 0x43;

	if ((dev->vendor == PCI_VENDOR_ID_PLX) &&
	    (dev->device == PCI_DEVICE_ID_PLX_ROMULUS))
		/*
		 * As the megawolf cards have the int pins active
		 * high, and have 2 UART chips, both ints must be
		 * enabled on the 9050. Also, the UARTS are set in
		 * 16450 mode by default, so we have to enable the
		 * 16C950 'enhanced' mode so that we can use the
		 * deep FIFOs
		 */
		irq_config = 0x5b;
	/*
	 * enable/disable interrupts
	 */
	p = ioremap_nocache(pci_resource_start(dev, 0), 0x80);
	if (p == NULL)
		return -ENOMEM;
	writel(irq_config, p + 0x4c);

	/*
	 * Read the register back to ensure that it took effect.
	 */
	readl(p + 0x4c);
	iounmap(p);

	return 0;
}

static void pci_plx9050_exit(struct pci_dev *dev)
{
	u8 __iomem *p;

	if ((pci_resource_flags(dev, 0) & IORESOURCE_MEM) == 0)
		return;

	/*
	 * disable interrupts
	 */
	p = ioremap_nocache(pci_resource_start(dev, 0), 0x80);
	if (p != NULL) {
		writel(0, p + 0x4c);

		/*
		 * Read the register back to ensure that it took effect.
		 */
		readl(p + 0x4c);
		iounmap(p);
	}
}

#define NI8420_INT_ENABLE_REG	0x38
#define NI8420_INT_ENABLE_BIT	0x2000

static void pci_ni8420_exit(struct pci_dev *dev)
{
	void __iomem *p;
	unsigned int bar = 0;

	if ((pci_resource_flags(dev, bar) & IORESOURCE_MEM) == 0) {
		moan_device("no memory in bar", dev);
		return;
	}

	p = pci_ioremap_bar(dev, bar);
	if (p == NULL)
		return;

	/* Disable the CPU Interrupt */
	writel(readl(p + NI8420_INT_ENABLE_REG) & ~(NI8420_INT_ENABLE_BIT),
	       p + NI8420_INT_ENABLE_REG);
	iounmap(p);
}


/* MITE registers */
#define MITE_IOWBSR1	0xc4
#define MITE_IOWCR1	0xf4
#define MITE_LCIMR1	0x08
#define MITE_LCIMR2	0x10

#define MITE_LCIMR2_CLR_CPU_IE	(1 << 30)

static void pci_ni8430_exit(struct pci_dev *dev)
{
	void __iomem *p;
	unsigned int bar = 0;

	if ((pci_resource_flags(dev, bar) & IORESOURCE_MEM) == 0) {
		moan_device("no memory in bar", dev);
		return;
	}

	p = pci_ioremap_bar(dev, bar);
	if (p == NULL)
		return;

	/* Disable the CPU Interrupt */
	writel(MITE_LCIMR2_CLR_CPU_IE, p + MITE_LCIMR2);
	iounmap(p);
}

/* SBS Technologies Inc. PMC-OCTPRO and P-OCTAL cards */
static int
sbs_setup(struct serial_private *priv, const struct pciserial_board *board,
		struct uart_8250_port *port, int idx)
{
	unsigned int bar, offset = board->first_offset;

	bar = 0;

	if (idx < 4) {
		/* first four channels map to 0, 0x100, 0x200, 0x300 */
		offset += idx * board->uart_offset;
	} else if (idx < 8) {
		/* last four channels map to 0x1000, 0x1100, 0x1200, 0x1300 */
		offset += idx * board->uart_offset + 0xC00;
	} else /* we have only 8 ports on PMC-OCTALPRO */
		return 1;

	return setup_port(priv, port, bar, offset, board->reg_shift);
}

/*
* This does initialization for PMC OCTALPRO cards:
* maps the device memory, resets the UARTs (needed, bc
* if the module is removed and inserted again, the card
* is in the sleep mode) and enables global interrupt.
*/

/* global control register offset for SBS PMC-OctalPro */
#define OCT_REG_CR_OFF		0x500

static int sbs_init(struct pci_dev *dev)
{
	u8 __iomem *p;

	p = pci_ioremap_bar(dev, 0);

	if (p == NULL)
		return -ENOMEM;
	/* Set bit-4 Control Register (UART RESET) in to reset the uarts */
	writeb(0x10, p + OCT_REG_CR_OFF);
	udelay(50);
	writeb(0x0, p + OCT_REG_CR_OFF);

	/* Set bit-2 (INTENABLE) of Control Register */
	writeb(0x4, p + OCT_REG_CR_OFF);
	iounmap(p);

	return 0;
}

/*
 * Disables the global interrupt of PMC-OctalPro
 */

static void sbs_exit(struct pci_dev *dev)
{
	u8 __iomem *p;

	p = pci_ioremap_bar(dev, 0);
	/* FIXME: What if resource_len < OCT_REG_CR_OFF */
	if (p != NULL)
		writeb(0, p + OCT_REG_CR_OFF);
	iounmap(p);
}

/*
 * SIIG serial cards have an PCI interface chip which also controls
 * the UART clocking frequency. Each UART can be clocked independently
 * (except cards equipped with 4 UARTs) and initial clocking settings
 * are stored in the EEPROM chip. It can cause problems because this
 * version of serial driver doesn't support differently clocked UART's
 * on single PCI card. To prevent this, initialization functions set
 * high frequency clocking for all UART's on given card. It is safe (I
 * hope) because it doesn't touch EEPROM settings to prevent conflicts
 * with other OSes (like M$ DOS).
 *
 *  SIIG support added by Andrey Panin <pazke@donpac.ru>, 10/1999
 *
 * There is two family of SIIG serial cards with different PCI
 * interface chip and different configuration methods:
 *     - 10x cards have control registers in IO and/or memory space;
 *     - 20x cards have control registers in standard PCI configuration space.
 *
 * Note: all 10x cards have PCI device ids 0x10..
 *       all 20x cards have PCI device ids 0x20..
 *
 * There are also Quartet Serial cards which use Oxford Semiconductor
 * 16954 quad UART PCI chip clocked by 18.432 MHz quartz.
 *
 * Note: some SIIG cards are probed by the parport_serial object.
 */

#define PCI_DEVICE_ID_SIIG_1S_10x (PCI_DEVICE_ID_SIIG_1S_10x_550 & 0xfffc)
#define PCI_DEVICE_ID_SIIG_2S_10x (PCI_DEVICE_ID_SIIG_2S_10x_550 & 0xfff8)

static int pci_siig10x_init(struct pci_dev *dev)
{
	u16 data;
	void __iomem *p;

	switch (dev->device & 0xfff8) {
	case PCI_DEVICE_ID_SIIG_1S_10x:	/* 1S */
		data = 0xffdf;
		break;
	case PCI_DEVICE_ID_SIIG_2S_10x:	/* 2S, 2S1P */
		data = 0xf7ff;
		break;
	default:			/* 1S1P, 4S */
		data = 0xfffb;
		break;
	}

	p = ioremap_nocache(pci_resource_start(dev, 0), 0x80);
	if (p == NULL)
		return -ENOMEM;

	writew(readw(p + 0x28) & data, p + 0x28);
	readw(p + 0x28);
	iounmap(p);
	return 0;
}

#define PCI_DEVICE_ID_SIIG_2S_20x (PCI_DEVICE_ID_SIIG_2S_20x_550 & 0xfffc)
#define PCI_DEVICE_ID_SIIG_2S1P_20x (PCI_DEVICE_ID_SIIG_2S1P_20x_550 & 0xfffc)

static int pci_siig20x_init(struct pci_dev *dev)
{
	u8 data;

	/* Change clock frequency for the first UART. */
	pci_read_config_byte(dev, 0x6f, &data);
	pci_write_config_byte(dev, 0x6f, data & 0xef);

	/* If this card has 2 UART, we have to do the same with second UART. */
	if (((dev->device & 0xfffc) == PCI_DEVICE_ID_SIIG_2S_20x) ||
	    ((dev->device & 0xfffc) == PCI_DEVICE_ID_SIIG_2S1P_20x)) {
		pci_read_config_byte(dev, 0x73, &data);
		pci_write_config_byte(dev, 0x73, data & 0xef);
	}
	return 0;
}

static int pci_siig_init(struct pci_dev *dev)
{
	unsigned int type = dev->device & 0xff00;

	if (type == 0x1000)
		return pci_siig10x_init(dev);
	else if (type == 0x2000)
		return pci_siig20x_init(dev);

	moan_device("Unknown SIIG card", dev);
	return -ENODEV;
}

static int pci_siig_setup(struct serial_private *priv,
			  const struct pciserial_board *board,
			  struct uart_8250_port *port, int idx)
{
	unsigned int bar = FL_GET_BASE(board->flags) + idx, offset = 0;

	if (idx > 3) {
		bar = 4;
		offset = (idx - 4) * 8;
	}

	return setup_port(priv, port, bar, offset, 0);
}

/*
 * Timedia has an explosion of boards, and to avoid the PCI table from
 * growing *huge*, we use this function to collapse some 70 entries
 * in the PCI table into one, for sanity's and compactness's sake.
 */
static const unsigned short timedia_single_port[] = {
	0x4025, 0x4027, 0x4028, 0x5025, 0x5027, 0
};

static const unsigned short timedia_dual_port[] = {
	0x0002, 0x4036, 0x4037, 0x4038, 0x4078, 0x4079, 0x4085,
	0x4088, 0x4089, 0x5037, 0x5078, 0x5079, 0x5085, 0x6079,
	0x7079, 0x8079, 0x8137, 0x8138, 0x8237, 0x8238, 0x9079,
	0x9137, 0x9138, 0x9237, 0x9238, 0xA079, 0xB079, 0xC079,
	0xD079, 0
};

static const unsigned short timedia_quad_port[] = {
	0x4055, 0x4056, 0x4095, 0x4096, 0x5056, 0x8156, 0x8157,
	0x8256, 0x8257, 0x9056, 0x9156, 0x9157, 0x9158, 0x9159,
	0x9256, 0x9257, 0xA056, 0xA157, 0xA158, 0xA159, 0xB056,
	0xB157, 0
};

static const unsigned short timedia_eight_port[] = {
	0x4065, 0x4066, 0x5065, 0x5066, 0x8166, 0x9066, 0x9166,
	0x9167, 0x9168, 0xA066, 0xA167, 0xA168, 0
};

static const struct timedia_struct {
	int num;
	const unsigned short *ids;
} timedia_data[] = {
	{ 1, timedia_single_port },
	{ 2, timedia_dual_port },
	{ 4, timedia_quad_port },
	{ 8, timedia_eight_port }
};

/*
 * There are nearly 70 different Timedia/SUNIX PCI serial devices.  Instead of
 * listing them individually, this driver merely grabs them all with
 * PCI_ANY_ID.  Some of these devices, however, also feature a parallel port,
 * and should be left free to be claimed by parport_serial instead.
 */
static int pci_timedia_probe(struct pci_dev *dev)
{
	/*
	 * Check the third digit of the subdevice ID
	 * (0,2,3,5,6: serial only -- 7,8,9: serial + parallel)
	 */
	if ((dev->subsystem_device & 0x00f0) >= 0x70) {
		dev_info(&dev->dev,
			"ignoring Timedia subdevice %04x for parport_serial\n",
			dev->subsystem_device);
		return -ENODEV;
	}

	return 0;
}

static int pci_timedia_init(struct pci_dev *dev)
{
	const unsigned short *ids;
	int i, j;

	for (i = 0; i < ARRAY_SIZE(timedia_data); i++) {
		ids = timedia_data[i].ids;
		for (j = 0; ids[j]; j++)
			if (dev->subsystem_device == ids[j])
				return timedia_data[i].num;
	}
	return 0;
}

/*
 * Timedia/SUNIX uses a mixture of BARs and offsets
 * Ugh, this is ugly as all hell --- TYT
 */
static int
pci_timedia_setup(struct serial_private *priv,
		  const struct pciserial_board *board,
		  struct uart_8250_port *port, int idx)
{
	unsigned int bar = 0, offset = board->first_offset;

	switch (idx) {
	case 0:
		bar = 0;
		break;
	case 1:
		offset = board->uart_offset;
		bar = 0;
		break;
	case 2:
		bar = 1;
		break;
	case 3:
		offset = board->uart_offset;
		/* FALLTHROUGH */
	case 4: /* BAR 2 */
	case 5: /* BAR 3 */
	case 6: /* BAR 4 */
	case 7: /* BAR 5 */
		bar = idx - 2;
	}

	return setup_port(priv, port, bar, offset, board->reg_shift);
}

/*
 * Some Titan cards are also a little weird
 */
static int
titan_400l_800l_setup(struct serial_private *priv,
		      const struct pciserial_board *board,
		      struct uart_8250_port *port, int idx)
{
	unsigned int bar, offset = board->first_offset;

	switch (idx) {
	case 0:
		bar = 1;
		break;
	case 1:
		bar = 2;
		break;
	default:
		bar = 4;
		offset = (idx - 2) * board->uart_offset;
	}

	return setup_port(priv, port, bar, offset, board->reg_shift);
}

static int pci_xircom_init(struct pci_dev *dev)
{
	msleep(100);
	return 0;
}

static int pci_ni8420_init(struct pci_dev *dev)
{
	void __iomem *p;
	unsigned int bar = 0;

	if ((pci_resource_flags(dev, bar) & IORESOURCE_MEM) == 0) {
		moan_device("no memory in bar", dev);
		return 0;
	}

	p = pci_ioremap_bar(dev, bar);
	if (p == NULL)
		return -ENOMEM;

	/* Enable CPU Interrupt */
	writel(readl(p + NI8420_INT_ENABLE_REG) | NI8420_INT_ENABLE_BIT,
	       p + NI8420_INT_ENABLE_REG);

	iounmap(p);
	return 0;
}

#define MITE_IOWBSR1_WSIZE	0xa
#define MITE_IOWBSR1_WIN_OFFSET	0x800
#define MITE_IOWBSR1_WENAB	(1 << 7)
#define MITE_LCIMR1_IO_IE_0	(1 << 24)
#define MITE_LCIMR2_SET_CPU_IE	(1 << 31)
#define MITE_IOWCR1_RAMSEL_MASK	0xfffffffe

static int pci_ni8430_init(struct pci_dev *dev)
{
	void __iomem *p;
	struct pci_bus_region region;
	u32 device_window;
	unsigned int bar = 0;

	if ((pci_resource_flags(dev, bar) & IORESOURCE_MEM) == 0) {
		moan_device("no memory in bar", dev);
		return 0;
	}

	p = pci_ioremap_bar(dev, bar);
	if (p == NULL)
		return -ENOMEM;

	/*
	 * Set device window address and size in BAR0, while acknowledging that
	 * the resource structure may contain a translated address that differs
	 * from the address the device responds to.
	 */
	pcibios_resource_to_bus(dev->bus, &region, &dev->resource[bar]);
	device_window = ((region.start + MITE_IOWBSR1_WIN_OFFSET) & 0xffffff00)
	                | MITE_IOWBSR1_WENAB | MITE_IOWBSR1_WSIZE;
	writel(device_window, p + MITE_IOWBSR1);

	/* Set window access to go to RAMSEL IO address space */
	writel((readl(p + MITE_IOWCR1) & MITE_IOWCR1_RAMSEL_MASK),
	       p + MITE_IOWCR1);

	/* Enable IO Bus Interrupt 0 */
	writel(MITE_LCIMR1_IO_IE_0, p + MITE_LCIMR1);

	/* Enable CPU Interrupt */
	writel(MITE_LCIMR2_SET_CPU_IE, p + MITE_LCIMR2);

	iounmap(p);
	return 0;
}

/* UART Port Control Register */
#define NI8430_PORTCON	0x0f
#define NI8430_PORTCON_TXVR_ENABLE	(1 << 3)

static int
pci_ni8430_setup(struct serial_private *priv,
		 const struct pciserial_board *board,
		 struct uart_8250_port *port, int idx)
{
	struct pci_dev *dev = priv->dev;
	void __iomem *p;
	unsigned int bar, offset = board->first_offset;

	if (idx >= board->num_ports)
		return 1;

	bar = FL_GET_BASE(board->flags);
	offset += idx * board->uart_offset;

	p = pci_ioremap_bar(dev, bar);
	if (!p)
		return -ENOMEM;

	/* enable the transceiver */
	writeb(readb(p + offset + NI8430_PORTCON) | NI8430_PORTCON_TXVR_ENABLE,
	       p + offset + NI8430_PORTCON);

	iounmap(p);

	return setup_port(priv, port, bar, offset, board->reg_shift);
}

static int pci_netmos_9900_setup(struct serial_private *priv,
				const struct pciserial_board *board,
				struct uart_8250_port *port, int idx)
{
	unsigned int bar;

	if ((priv->dev->device != PCI_DEVICE_ID_NETMOS_9865) &&
	    (priv->dev->subsystem_device & 0xff00) == 0x3000) {
		/* netmos apparently orders BARs by datasheet layout, so serial
		 * ports get BARs 0 and 3 (or 1 and 4 for memmapped)
		 */
		bar = 3 * idx;

		return setup_port(priv, port, bar, 0, board->reg_shift);
	} else {
		return pci_default_setup(priv, board, port, idx);
	}
}

/* the 99xx series comes with a range of device IDs and a variety
 * of capabilities:
 *
 * 9900 has varying capabilities and can cascade to sub-controllers
 *   (cascading should be purely internal)
 * 9904 is hardwired with 4 serial ports
 * 9912 and 9922 are hardwired with 2 serial ports
 */
static int pci_netmos_9900_numports(struct pci_dev *dev)
{
	unsigned int c = dev->class;
	unsigned int pi;
	unsigned short sub_serports;

	pi = (c & 0xff);

	if (pi == 2) {
		return 1;
	} else if ((pi == 0) &&
			   (dev->device == PCI_DEVICE_ID_NETMOS_9900)) {
		/* two possibilities: 0x30ps encodes number of parallel and
		 * serial ports, or 0x1000 indicates *something*. This is not
		 * immediately obvious, since the 2s1p+4s configuration seems
		 * to offer all functionality on functions 0..2, while still
		 * advertising the same function 3 as the 4s+2s1p config.
		 */
		sub_serports = dev->subsystem_device & 0xf;
		if (sub_serports > 0) {
			return sub_serports;
		} else {
			dev_err(&dev->dev, "NetMos/Mostech serial driver ignoring port on ambiguous config.\n");
			return 0;
		}
	}

	moan_device("unknown NetMos/Mostech program interface", dev);
	return 0;
}

static int pci_netmos_init(struct pci_dev *dev)
{
	/* subdevice 0x00PS means <P> parallel, <S> serial */
	unsigned int num_serial = dev->subsystem_device & 0xf;

	if ((dev->device == PCI_DEVICE_ID_NETMOS_9901) ||
		(dev->device == PCI_DEVICE_ID_NETMOS_9865))
		return 0;

	if (dev->subsystem_vendor == PCI_VENDOR_ID_IBM &&
			dev->subsystem_device == 0x0299)
		return 0;

	switch (dev->device) { /* FALLTHROUGH on all */
		case PCI_DEVICE_ID_NETMOS_9904:
		case PCI_DEVICE_ID_NETMOS_9912:
		case PCI_DEVICE_ID_NETMOS_9922:
		case PCI_DEVICE_ID_NETMOS_9900:
			num_serial = pci_netmos_9900_numports(dev);
			break;

		default:
			if (num_serial == 0 ) {
				moan_device("unknown NetMos/Mostech device", dev);
			}
	}

	if (num_serial == 0)
		return -ENODEV;

	return num_serial;
}

/*
 * These chips are available with optionally one parallel port and up to
 * two serial ports. Unfortunately they all have the same product id.
 *
 * Basic configuration is done over a region of 32 I/O ports. The base
 * ioport is called INTA or INTC, depending on docs/other drivers.
 *
 * The region of the 32 I/O ports is configured in POSIO0R...
 */

/* registers */
#define ITE_887x_MISCR		0x9c
#define ITE_887x_INTCBAR	0x78
#define ITE_887x_UARTBAR	0x7c
#define ITE_887x_PS0BAR		0x10
#define ITE_887x_POSIO0		0x60

/* I/O space size */
#define ITE_887x_IOSIZE		32
/* I/O space size (bits 26-24; 8 bytes = 011b) */
#define ITE_887x_POSIO_IOSIZE_8		(3 << 24)
/* I/O space size (bits 26-24; 32 bytes = 101b) */
#define ITE_887x_POSIO_IOSIZE_32	(5 << 24)
/* Decoding speed (1 = slow, 2 = medium, 3 = fast) */
#define ITE_887x_POSIO_SPEED		(3 << 29)
/* enable IO_Space bit */
#define ITE_887x_POSIO_ENABLE		(1 << 31)

static int pci_ite887x_init(struct pci_dev *dev)
{
	/* inta_addr are the configuration addresses of the ITE */
	static const short inta_addr[] = { 0x2a0, 0x2c0, 0x220, 0x240, 0x1e0,
							0x200, 0x280, 0 };
	int ret, i, type;
	struct resource *iobase = NULL;
	u32 miscr, uartbar, ioport;

	/* search for the base-ioport */
	i = 0;
	while (inta_addr[i] && iobase == NULL) {
		iobase = request_region(inta_addr[i], ITE_887x_IOSIZE,
								"ite887x");
		if (iobase != NULL) {
			/* write POSIO0R - speed | size | ioport */
			pci_write_config_dword(dev, ITE_887x_POSIO0,
				ITE_887x_POSIO_ENABLE | ITE_887x_POSIO_SPEED |
				ITE_887x_POSIO_IOSIZE_32 | inta_addr[i]);
			/* write INTCBAR - ioport */
			pci_write_config_dword(dev, ITE_887x_INTCBAR,
								inta_addr[i]);
			ret = inb(inta_addr[i]);
			if (ret != 0xff) {
				/* ioport connected */
				break;
			}
			release_region(iobase->start, ITE_887x_IOSIZE);
			iobase = NULL;
		}
		i++;
	}

	if (!inta_addr[i]) {
		dev_err(&dev->dev, "ite887x: could not find iobase\n");
		return -ENODEV;
	}

	/* start of undocumented type checking (see parport_pc.c) */
	type = inb(iobase->start + 0x18) & 0x0f;

	switch (type) {
	case 0x2:	/* ITE8871 (1P) */
	case 0xa:	/* ITE8875 (1P) */
		ret = 0;
		break;
	case 0xe:	/* ITE8872 (2S1P) */
		ret = 2;
		break;
	case 0x6:	/* ITE8873 (1S) */
		ret = 1;
		break;
	case 0x8:	/* ITE8874 (2S) */
		ret = 2;
		break;
	default:
		moan_device("Unknown ITE887x", dev);
		ret = -ENODEV;
	}

	/* configure all serial ports */
	for (i = 0; i < ret; i++) {
		/* read the I/O port from the device */
		pci_read_config_dword(dev, ITE_887x_PS0BAR + (0x4 * (i + 1)),
								&ioport);
		ioport &= 0x0000FF00;	/* the actual base address */
		pci_write_config_dword(dev, ITE_887x_POSIO0 + (0x4 * (i + 1)),
			ITE_887x_POSIO_ENABLE | ITE_887x_POSIO_SPEED |
			ITE_887x_POSIO_IOSIZE_8 | ioport);

		/* write the ioport to the UARTBAR */
		pci_read_config_dword(dev, ITE_887x_UARTBAR, &uartbar);
		uartbar &= ~(0xffff << (16 * i));	/* clear half the reg */
		uartbar |= (ioport << (16 * i));	/* set the ioport */
		pci_write_config_dword(dev, ITE_887x_UARTBAR, uartbar);

		/* get current config */
		pci_read_config_dword(dev, ITE_887x_MISCR, &miscr);
		/* disable interrupts (UARTx_Routing[3:0]) */
		miscr &= ~(0xf << (12 - 4 * i));
		/* activate the UART (UARTx_En) */
		miscr |= 1 << (23 - i);
		/* write new config with activated UART */
		pci_write_config_dword(dev, ITE_887x_MISCR, miscr);
	}

	if (ret <= 0) {
		/* the device has no UARTs if we get here */
		release_region(iobase->start, ITE_887x_IOSIZE);
	}

	return ret;
}

static void pci_ite887x_exit(struct pci_dev *dev)
{
	u32 ioport;
	/* the ioport is bit 0-15 in POSIO0R */
	pci_read_config_dword(dev, ITE_887x_POSIO0, &ioport);
	ioport &= 0xffff;
	release_region(ioport, ITE_887x_IOSIZE);
}

/*
 * EndRun Technologies.
 * Determine the number of ports available on the device.
 */
#define PCI_VENDOR_ID_ENDRUN			0x7401
#define PCI_DEVICE_ID_ENDRUN_1588	0xe100

static int pci_endrun_init(struct pci_dev *dev)
{
	u8 __iomem *p;
	unsigned long deviceID;
	unsigned int  number_uarts = 0;

	/* EndRun device is all 0xexxx */
	if (dev->vendor == PCI_VENDOR_ID_ENDRUN &&
		(dev->device & 0xf000) != 0xe000)
		return 0;

	p = pci_iomap(dev, 0, 5);
	if (p == NULL)
		return -ENOMEM;

	deviceID = ioread32(p);
	/* EndRun device */
	if (deviceID == 0x07000200) {
		number_uarts = ioread8(p + 4);
		dev_dbg(&dev->dev,
			"%d ports detected on EndRun PCI Express device\n",
			number_uarts);
	}
	pci_iounmap(dev, p);
	return number_uarts;
}

/*
 * Oxford Semiconductor Inc.
 * Check that device is part of the Tornado range of devices, then determine
 * the number of ports available on the device.
 */
static int pci_oxsemi_tornado_init(struct pci_dev *dev)
{
	u8 __iomem *p;
	unsigned long deviceID;
	unsigned int  number_uarts = 0;

	/* OxSemi Tornado devices are all 0xCxxx */
	if (dev->vendor == PCI_VENDOR_ID_OXSEMI &&
	    (dev->device & 0xF000) != 0xC000)
		return 0;

	p = pci_iomap(dev, 0, 5);
	if (p == NULL)
		return -ENOMEM;

	deviceID = ioread32(p);
	/* Tornado device */
	if (deviceID == 0x07000200) {
		number_uarts = ioread8(p + 4);
		dev_dbg(&dev->dev,
			"%d ports detected on Oxford PCI Express device\n",
			number_uarts);
	}
	pci_iounmap(dev, p);
	return number_uarts;
}

static int pci_asix_setup(struct serial_private *priv,
		  const struct pciserial_board *board,
		  struct uart_8250_port *port, int idx)
{
	port->bugs |= UART_BUG_PARITY;
	return pci_default_setup(priv, board, port, idx);
}

/* Quatech devices have their own extra interface features */

struct quatech_feature {
	u16 devid;
	bool amcc;
};

#define QPCR_TEST_FOR1		0x3F
#define QPCR_TEST_GET1		0x00
#define QPCR_TEST_FOR2		0x40
#define QPCR_TEST_GET2		0x40
#define QPCR_TEST_FOR3		0x80
#define QPCR_TEST_GET3		0x40
#define QPCR_TEST_FOR4		0xC0
#define QPCR_TEST_GET4		0x80

#define QOPR_CLOCK_X1		0x0000
#define QOPR_CLOCK_X2		0x0001
#define QOPR_CLOCK_X4		0x0002
#define QOPR_CLOCK_X8		0x0003
#define QOPR_CLOCK_RATE_MASK	0x0003


static struct quatech_feature quatech_cards[] = {
	{ PCI_DEVICE_ID_QUATECH_QSC100,   1 },
	{ PCI_DEVICE_ID_QUATECH_DSC100,   1 },
	{ PCI_DEVICE_ID_QUATECH_DSC100E,  0 },
	{ PCI_DEVICE_ID_QUATECH_DSC200,   1 },
	{ PCI_DEVICE_ID_QUATECH_DSC200E,  0 },
	{ PCI_DEVICE_ID_QUATECH_ESC100D,  1 },
	{ PCI_DEVICE_ID_QUATECH_ESC100M,  1 },
	{ PCI_DEVICE_ID_QUATECH_QSCP100,  1 },
	{ PCI_DEVICE_ID_QUATECH_DSCP100,  1 },
	{ PCI_DEVICE_ID_QUATECH_QSCP200,  1 },
	{ PCI_DEVICE_ID_QUATECH_DSCP200,  1 },
	{ PCI_DEVICE_ID_QUATECH_ESCLP100, 0 },
	{ PCI_DEVICE_ID_QUATECH_QSCLP100, 0 },
	{ PCI_DEVICE_ID_QUATECH_DSCLP100, 0 },
	{ PCI_DEVICE_ID_QUATECH_SSCLP100, 0 },
	{ PCI_DEVICE_ID_QUATECH_QSCLP200, 0 },
	{ PCI_DEVICE_ID_QUATECH_DSCLP200, 0 },
	{ PCI_DEVICE_ID_QUATECH_SSCLP200, 0 },
	{ PCI_DEVICE_ID_QUATECH_SPPXP_100, 0 },
	{ 0, }
};

static int pci_quatech_amcc(u16 devid)
{
	struct quatech_feature *qf = &quatech_cards[0];
	while (qf->devid) {
		if (qf->devid == devid)
			return qf->amcc;
		qf++;
	}
	pr_err("quatech: unknown port type '0x%04X'.\n", devid);
	return 0;
};

static int pci_quatech_rqopr(struct uart_8250_port *port)
{
	unsigned long base = port->port.iobase;
	u8 LCR, val;

	LCR = inb(base + UART_LCR);
	outb(0xBF, base + UART_LCR);
	val = inb(base + UART_SCR);
	outb(LCR, base + UART_LCR);
	return val;
}

static void pci_quatech_wqopr(struct uart_8250_port *port, u8 qopr)
{
	unsigned long base = port->port.iobase;
	u8 LCR, val;

	LCR = inb(base + UART_LCR);
	outb(0xBF, base + UART_LCR);
	val = inb(base + UART_SCR);
	outb(qopr, base + UART_SCR);
	outb(LCR, base + UART_LCR);
}

static int pci_quatech_rqmcr(struct uart_8250_port *port)
{
	unsigned long base = port->port.iobase;
	u8 LCR, val, qmcr;

	LCR = inb(base + UART_LCR);
	outb(0xBF, base + UART_LCR);
	val = inb(base + UART_SCR);
	outb(val | 0x10, base + UART_SCR);
	qmcr = inb(base + UART_MCR);
	outb(val, base + UART_SCR);
	outb(LCR, base + UART_LCR);

	return qmcr;
}

static void pci_quatech_wqmcr(struct uart_8250_port *port, u8 qmcr)
{
	unsigned long base = port->port.iobase;
	u8 LCR, val;

	LCR = inb(base + UART_LCR);
	outb(0xBF, base + UART_LCR);
	val = inb(base + UART_SCR);
	outb(val | 0x10, base + UART_SCR);
	outb(qmcr, base + UART_MCR);
	outb(val, base + UART_SCR);
	outb(LCR, base + UART_LCR);
}

static int pci_quatech_has_qmcr(struct uart_8250_port *port)
{
	unsigned long base = port->port.iobase;
	u8 LCR, val;

	LCR = inb(base + UART_LCR);
	outb(0xBF, base + UART_LCR);
	val = inb(base + UART_SCR);
	if (val & 0x20) {
		outb(0x80, UART_LCR);
		if (!(inb(UART_SCR) & 0x20)) {
			outb(LCR, base + UART_LCR);
			return 1;
		}
	}
	return 0;
}

static int pci_quatech_test(struct uart_8250_port *port)
{
	u8 reg;
	u8 qopr = pci_quatech_rqopr(port);
	pci_quatech_wqopr(port, qopr & QPCR_TEST_FOR1);
	reg = pci_quatech_rqopr(port) & 0xC0;
	if (reg != QPCR_TEST_GET1)
		return -EINVAL;
	pci_quatech_wqopr(port, (qopr & QPCR_TEST_FOR1)|QPCR_TEST_FOR2);
	reg = pci_quatech_rqopr(port) & 0xC0;
	if (reg != QPCR_TEST_GET2)
		return -EINVAL;
	pci_quatech_wqopr(port, (qopr & QPCR_TEST_FOR1)|QPCR_TEST_FOR3);
	reg = pci_quatech_rqopr(port) & 0xC0;
	if (reg != QPCR_TEST_GET3)
		return -EINVAL;
	pci_quatech_wqopr(port, (qopr & QPCR_TEST_FOR1)|QPCR_TEST_FOR4);
	reg = pci_quatech_rqopr(port) & 0xC0;
	if (reg != QPCR_TEST_GET4)
		return -EINVAL;

	pci_quatech_wqopr(port, qopr);
	return 0;
}

static int pci_quatech_clock(struct uart_8250_port *port)
{
	u8 qopr, reg, set;
	unsigned long clock;

	if (pci_quatech_test(port) < 0)
		return 1843200;

	qopr = pci_quatech_rqopr(port);

	pci_quatech_wqopr(port, qopr & ~QOPR_CLOCK_X8);
	reg = pci_quatech_rqopr(port);
	if (reg & QOPR_CLOCK_X8) {
		clock = 1843200;
		goto out;
	}
	pci_quatech_wqopr(port, qopr | QOPR_CLOCK_X8);
	reg = pci_quatech_rqopr(port);
	if (!(reg & QOPR_CLOCK_X8)) {
		clock = 1843200;
		goto out;
	}
	reg &= QOPR_CLOCK_X8;
	if (reg == QOPR_CLOCK_X2) {
		clock =  3685400;
		set = QOPR_CLOCK_X2;
	} else if (reg == QOPR_CLOCK_X4) {
		clock = 7372800;
		set = QOPR_CLOCK_X4;
	} else if (reg == QOPR_CLOCK_X8) {
		clock = 14745600;
		set = QOPR_CLOCK_X8;
	} else {
		clock = 1843200;
		set = QOPR_CLOCK_X1;
	}
	qopr &= ~QOPR_CLOCK_RATE_MASK;
	qopr |= set;

out:
	pci_quatech_wqopr(port, qopr);
	return clock;
}

static int pci_quatech_rs422(struct uart_8250_port *port)
{
	u8 qmcr;
	int rs422 = 0;

	if (!pci_quatech_has_qmcr(port))
		return 0;
	qmcr = pci_quatech_rqmcr(port);
	pci_quatech_wqmcr(port, 0xFF);
	if (pci_quatech_rqmcr(port))
		rs422 = 1;
	pci_quatech_wqmcr(port, qmcr);
	return rs422;
}

static int pci_quatech_init(struct pci_dev *dev)
{
	if (pci_quatech_amcc(dev->device)) {
		unsigned long base = pci_resource_start(dev, 0);
		if (base) {
			u32 tmp;
			outl(inl(base + 0x38) | 0x00002000, base + 0x38);
			tmp = inl(base + 0x3c);
			outl(tmp | 0x01000000, base + 0x3c);
			outl(tmp &= ~0x01000000, base + 0x3c);
		}
	}
	return 0;
}

static int pci_quatech_setup(struct serial_private *priv,
		  const struct pciserial_board *board,
		  struct uart_8250_port *port, int idx)
{
	/* Needed by pci_quatech calls below */
	port->port.iobase = pci_resource_start(priv->dev, FL_GET_BASE(board->flags));
	/* Set up the clocking */
	port->port.uartclk = pci_quatech_clock(port);
	/* For now just warn about RS422 */
	if (pci_quatech_rs422(port))
		pr_warn("quatech: software control of RS422 features not currently supported.\n");
	return pci_default_setup(priv, board, port, idx);
}

static void pci_quatech_exit(struct pci_dev *dev)
{
}

static int pci_default_setup(struct serial_private *priv,
		  const struct pciserial_board *board,
		  struct uart_8250_port *port, int idx)
{
	unsigned int bar, offset = board->first_offset, maxnr;

	bar = FL_GET_BASE(board->flags);
	if (board->flags & FL_BASE_BARS)
		bar += idx;
	else
		offset += idx * board->uart_offset;

	maxnr = (pci_resource_len(priv->dev, bar) - board->first_offset) >>
		(board->reg_shift + 3);

	if (board->flags & FL_REGION_SZ_CAP && idx >= maxnr)
		return 1;

	return setup_port(priv, port, bar, offset, board->reg_shift);
}

static int pci_pericom_setup(struct serial_private *priv,
		  const struct pciserial_board *board,
		  struct uart_8250_port *port, int idx)
{
	unsigned int bar, offset = board->first_offset, maxnr;

	bar = FL_GET_BASE(board->flags);
	if (board->flags & FL_BASE_BARS)
		bar += idx;
	else
		offset += idx * board->uart_offset;

	maxnr = (pci_resource_len(priv->dev, bar) - board->first_offset) >>
		(board->reg_shift + 3);

	if (board->flags & FL_REGION_SZ_CAP && idx >= maxnr)
		return 1;

	port->port.uartclk = 14745600;

	return setup_port(priv, port, bar, offset, board->reg_shift);
}

static int
ce4100_serial_setup(struct serial_private *priv,
		  const struct pciserial_board *board,
		  struct uart_8250_port *port, int idx)
{
	int ret;

	ret = setup_port(priv, port, idx, 0, board->reg_shift);
	port->port.iotype = UPIO_MEM32;
	port->port.type = PORT_XSCALE;
	port->port.flags = (port->port.flags | UPF_FIXED_PORT | UPF_FIXED_TYPE);
	port->port.regshift = 2;

	return ret;
}

#define PCI_DEVICE_ID_INTEL_BYT_UART1	0x0f0a
#define PCI_DEVICE_ID_INTEL_BYT_UART2	0x0f0c

#define PCI_DEVICE_ID_INTEL_BSW_UART1	0x228a
#define PCI_DEVICE_ID_INTEL_BSW_UART2	0x228c

#define BYT_PRV_CLK			0x800
#define BYT_PRV_CLK_EN			(1 << 0)
#define BYT_PRV_CLK_M_VAL_SHIFT		1
#define BYT_PRV_CLK_N_VAL_SHIFT		16
#define BYT_PRV_CLK_UPDATE		(1 << 31)

#define BYT_TX_OVF_INT			0x820
#define BYT_TX_OVF_INT_MASK		(1 << 1)

static void
byt_set_termios(struct uart_port *p, struct ktermios *termios,
		struct ktermios *old)
{
	unsigned int baud = tty_termios_baud_rate(termios);
	unsigned int m, n;
	u32 reg;

	/*
	 * For baud rates 0.5M, 1M, 1.5M, 2M, 2.5M, 3M, 3.5M and 4M the
	 * dividers must be adjusted.
	 *
	 * uartclk = (m / n) * 100 MHz, where m <= n
	 */
	switch (baud) {
	case 500000:
	case 1000000:
	case 2000000:
	case 4000000:
		m = 64;
		n = 100;
		p->uartclk = 64000000;
		break;
	case 3500000:
		m = 56;
		n = 100;
		p->uartclk = 56000000;
		break;
	case 1500000:
	case 3000000:
		m = 48;
		n = 100;
		p->uartclk = 48000000;
		break;
	case 2500000:
		m = 40;
		n = 100;
		p->uartclk = 40000000;
		break;
	default:
		m = 2304;
		n = 3125;
		p->uartclk = 73728000;
	}

	/* Reset the clock */
	reg = (m << BYT_PRV_CLK_M_VAL_SHIFT) | (n << BYT_PRV_CLK_N_VAL_SHIFT);
	writel(reg, p->membase + BYT_PRV_CLK);
	reg |= BYT_PRV_CLK_EN | BYT_PRV_CLK_UPDATE;
	writel(reg, p->membase + BYT_PRV_CLK);

	serial8250_do_set_termios(p, termios, old);
}

static bool byt_dma_filter(struct dma_chan *chan, void *param)
{
	struct dw_dma_slave *dws = param;

	if (dws->dma_dev != chan->device->dev)
		return false;

	chan->private = dws;
	return true;
}

static int
byt_serial_setup(struct serial_private *priv,
		 const struct pciserial_board *board,
		 struct uart_8250_port *port, int idx)
{
	struct pci_dev *pdev = priv->dev;
	struct device *dev = port->port.dev;
	struct uart_8250_dma *dma;
	struct dw_dma_slave *tx_param, *rx_param;
	struct pci_dev *dma_dev;
	int ret;

	dma = devm_kzalloc(dev, sizeof(*dma), GFP_KERNEL);
	if (!dma)
		return -ENOMEM;

	tx_param = devm_kzalloc(dev, sizeof(*tx_param), GFP_KERNEL);
	if (!tx_param)
		return -ENOMEM;

	rx_param = devm_kzalloc(dev, sizeof(*rx_param), GFP_KERNEL);
	if (!rx_param)
		return -ENOMEM;

	switch (pdev->device) {
	case PCI_DEVICE_ID_INTEL_BYT_UART1:
	case PCI_DEVICE_ID_INTEL_BSW_UART1:
		rx_param->src_id = 3;
		tx_param->dst_id = 2;
		break;
	case PCI_DEVICE_ID_INTEL_BYT_UART2:
	case PCI_DEVICE_ID_INTEL_BSW_UART2:
		rx_param->src_id = 5;
		tx_param->dst_id = 4;
		break;
	default:
		return -EINVAL;
	}

	rx_param->src_master = 1;
	rx_param->dst_master = 0;

	dma->rxconf.src_maxburst = 16;

	tx_param->src_master = 1;
	tx_param->dst_master = 0;

	dma->txconf.dst_maxburst = 16;

	dma_dev = pci_get_slot(pdev->bus, PCI_DEVFN(PCI_SLOT(pdev->devfn), 0));
	rx_param->dma_dev = &dma_dev->dev;
	tx_param->dma_dev = &dma_dev->dev;

	dma->fn = byt_dma_filter;
	dma->rx_param = rx_param;
	dma->tx_param = tx_param;

	ret = pci_default_setup(priv, board, port, idx);
	port->port.iotype = UPIO_MEM;
	port->port.type = PORT_16550A;
	port->port.flags = (port->port.flags | UPF_FIXED_PORT | UPF_FIXED_TYPE);
	port->port.set_termios = byt_set_termios;
	port->port.fifosize = 64;
	port->tx_loadsz = 64;
	port->dma = dma;
	port->capabilities = UART_CAP_FIFO | UART_CAP_AFE;

	/* Disable Tx counter interrupts */
	writel(BYT_TX_OVF_INT_MASK, port->port.membase + BYT_TX_OVF_INT);

	return ret;
}

static int
pci_omegapci_setup(struct serial_private *priv,
		      const struct pciserial_board *board,
		      struct uart_8250_port *port, int idx)
{
	return setup_port(priv, port, 2, idx * 8, 0);
}

static int
pci_brcm_trumanage_setup(struct serial_private *priv,
			 const struct pciserial_board *board,
			 struct uart_8250_port *port, int idx)
{
	int ret = pci_default_setup(priv, board, port, idx);

	port->port.type = PORT_BRCM_TRUMANAGE;
	port->port.flags = (port->port.flags | UPF_FIXED_PORT | UPF_FIXED_TYPE);
	return ret;
}

static int pci_fintek_setup(struct serial_private *priv,
			    const struct pciserial_board *board,
			    struct uart_8250_port *port, int idx)
{
	struct pci_dev *pdev = priv->dev;
	unsigned long base;
	unsigned long iobase;
	unsigned long ciobase = 0;
	u8 config_base;
	u32 bar_data[3];

	/*
	 * Find each UARTs offset in PCI configuraion space
	 */
	switch (idx) {
	case 0:
		config_base = 0x40;
		break;
	case 1:
		config_base = 0x48;
		break;
	case 2:
		config_base = 0x50;
		break;
	case 3:
		config_base = 0x58;
		break;
	case 4:
		config_base = 0x60;
		break;
	case 5:
		config_base = 0x68;
		break;
	case 6:
		config_base = 0x70;
		break;
	case 7:
		config_base = 0x78;
		break;
	case 8:
		config_base = 0x80;
		break;
	case 9:
		config_base = 0x88;
		break;
	case 10:
		config_base = 0x90;
		break;
	case 11:
		config_base = 0x98;
		break;
	default:
		/* Unknown number of ports, get out of here */
		return -EINVAL;
	}

	if (idx < 4) {
		base = pci_resource_start(priv->dev, 3);
		ciobase = (int)(base + (0x8 * idx));
	}

	/* Get the io address dispatch from the BIOS */
	pci_read_config_dword(pdev, 0x24, &bar_data[0]);
	pci_read_config_dword(pdev, 0x20, &bar_data[1]);
	pci_read_config_dword(pdev, 0x1c, &bar_data[2]);

	/* Calculate Real IO Port */
	iobase = (bar_data[idx/4] & 0xffffffe0) + (idx % 4) * 8;

	dev_dbg(&pdev->dev, "%s: idx=%d iobase=0x%lx ciobase=0x%lx config_base=0x%2x\n",
		__func__, idx, iobase, ciobase, config_base);

	/* Enable UART I/O port */
	pci_write_config_byte(pdev, config_base + 0x00, 0x01);

	/* Select 128-byte FIFO and 8x FIFO threshold */
	pci_write_config_byte(pdev, config_base + 0x01, 0x33);

	/* LSB UART */
	pci_write_config_byte(pdev, config_base + 0x04, (u8)(iobase & 0xff));

	/* MSB UART */
	pci_write_config_byte(pdev, config_base + 0x05, (u8)((iobase & 0xff00) >> 8));

	/* irq number, this usually fails, but the spec says to do it anyway. */
	pci_write_config_byte(pdev, config_base + 0x06, pdev->irq);

	port->port.iotype = UPIO_PORT;
	port->port.iobase = iobase;
	port->port.mapbase = 0;
	port->port.membase = NULL;
	port->port.regshift = 0;

	return 0;
}

static int skip_tx_en_setup(struct serial_private *priv,
			const struct pciserial_board *board,
			struct uart_8250_port *port, int idx)
{
	port->port.flags |= UPF_NO_TXEN_TEST;
	dev_dbg(&priv->dev->dev,
		"serial8250: skipping TxEn test for device [%04x:%04x] subsystem [%04x:%04x]\n",
		priv->dev->vendor, priv->dev->device,
		priv->dev->subsystem_vendor, priv->dev->subsystem_device);

	return pci_default_setup(priv, board, port, idx);
}

static void kt_handle_break(struct uart_port *p)
{
	struct uart_8250_port *up = up_to_u8250p(p);
	/*
	 * On receipt of a BI, serial device in Intel ME (Intel
	 * management engine) needs to have its fifos cleared for sane
	 * SOL (Serial Over Lan) output.
	 */
	serial8250_clear_and_reinit_fifos(up);
}

static unsigned int kt_serial_in(struct uart_port *p, int offset)
{
	struct uart_8250_port *up = up_to_u8250p(p);
	unsigned int val;

	/*
	 * When the Intel ME (management engine) gets reset its serial
	 * port registers could return 0 momentarily.  Functions like
	 * serial8250_console_write, read and save the IER, perform
	 * some operation and then restore it.  In order to avoid
	 * setting IER register inadvertently to 0, if the value read
	 * is 0, double check with ier value in uart_8250_port and use
	 * that instead.  up->ier should be the same value as what is
	 * currently configured.
	 */
	val = inb(p->iobase + offset);
	if (offset == UART_IER) {
		if (val == 0)
			val = up->ier;
	}
	return val;
}

static int kt_serial_setup(struct serial_private *priv,
			   const struct pciserial_board *board,
			   struct uart_8250_port *port, int idx)
{
	port->port.flags |= UPF_BUG_THRE;
	port->port.serial_in = kt_serial_in;
	port->port.handle_break = kt_handle_break;
	return skip_tx_en_setup(priv, board, port, idx);
}

static int pci_eg20t_init(struct pci_dev *dev)
{
#if defined(CONFIG_SERIAL_PCH_UART) || defined(CONFIG_SERIAL_PCH_UART_MODULE)
	return -ENODEV;
#else
	return 0;
#endif
}

static int
pci_xr17c154_setup(struct serial_private *priv,
		  const struct pciserial_board *board,
		  struct uart_8250_port *port, int idx)
{
	port->port.flags |= UPF_EXAR_EFR;
	return pci_default_setup(priv, board, port, idx);
}

static int
pci_xr17v35x_setup(struct serial_private *priv,
		  const struct pciserial_board *board,
		  struct uart_8250_port *port, int idx)
{
	u8 __iomem *p;

	p = pci_ioremap_bar(priv->dev, 0);
	if (p == NULL)
		return -ENOMEM;

	port->port.flags |= UPF_EXAR_EFR;

	/*
	 * Setup Multipurpose Input/Output pins.
	 */
	if (idx == 0) {
		writeb(0x00, p + 0x8f); /*MPIOINT[7:0]*/
		writeb(0x00, p + 0x90); /*MPIOLVL[7:0]*/
		writeb(0x00, p + 0x91); /*MPIO3T[7:0]*/
		writeb(0x00, p + 0x92); /*MPIOINV[7:0]*/
		writeb(0x00, p + 0x93); /*MPIOSEL[7:0]*/
		writeb(0x00, p + 0x94); /*MPIOOD[7:0]*/
		writeb(0x00, p + 0x95); /*MPIOINT[15:8]*/
		writeb(0x00, p + 0x96); /*MPIOLVL[15:8]*/
		writeb(0x00, p + 0x97); /*MPIO3T[15:8]*/
		writeb(0x00, p + 0x98); /*MPIOINV[15:8]*/
		writeb(0x00, p + 0x99); /*MPIOSEL[15:8]*/
		writeb(0x00, p + 0x9a); /*MPIOOD[15:8]*/
	}
	writeb(0x00, p + UART_EXAR_8XMODE);
	writeb(UART_FCTR_EXAR_TRGD, p + UART_EXAR_FCTR);
	writeb(128, p + UART_EXAR_TXTRG);
	writeb(128, p + UART_EXAR_RXTRG);
	iounmap(p);

	return pci_default_setup(priv, board, port, idx);
}

#define PCI_DEVICE_ID_COMMTECH_4222PCI335 0x0004
#define PCI_DEVICE_ID_COMMTECH_4224PCI335 0x0002
#define PCI_DEVICE_ID_COMMTECH_2324PCI335 0x000a
#define PCI_DEVICE_ID_COMMTECH_2328PCI335 0x000b

static int
pci_fastcom335_setup(struct serial_private *priv,
		  const struct pciserial_board *board,
		  struct uart_8250_port *port, int idx)
{
	u8 __iomem *p;

	p = pci_ioremap_bar(priv->dev, 0);
	if (p == NULL)
		return -ENOMEM;

	port->port.flags |= UPF_EXAR_EFR;

	/*
	 * Setup Multipurpose Input/Output pins.
	 */
	if (idx == 0) {
		switch (priv->dev->device) {
		case PCI_DEVICE_ID_COMMTECH_4222PCI335:
		case PCI_DEVICE_ID_COMMTECH_4224PCI335:
			writeb(0x78, p + 0x90); /* MPIOLVL[7:0] */
			writeb(0x00, p + 0x92); /* MPIOINV[7:0] */
			writeb(0x00, p + 0x93); /* MPIOSEL[7:0] */
			break;
		case PCI_DEVICE_ID_COMMTECH_2324PCI335:
		case PCI_DEVICE_ID_COMMTECH_2328PCI335:
			writeb(0x00, p + 0x90); /* MPIOLVL[7:0] */
			writeb(0xc0, p + 0x92); /* MPIOINV[7:0] */
			writeb(0xc0, p + 0x93); /* MPIOSEL[7:0] */
			break;
		}
		writeb(0x00, p + 0x8f); /* MPIOINT[7:0] */
		writeb(0x00, p + 0x91); /* MPIO3T[7:0] */
		writeb(0x00, p + 0x94); /* MPIOOD[7:0] */
	}
	writeb(0x00, p + UART_EXAR_8XMODE);
	writeb(UART_FCTR_EXAR_TRGD, p + UART_EXAR_FCTR);
	writeb(32, p + UART_EXAR_TXTRG);
	writeb(32, p + UART_EXAR_RXTRG);
	iounmap(p);

	return pci_default_setup(priv, board, port, idx);
}

static int
pci_wch_ch353_setup(struct serial_private *priv,
                    const struct pciserial_board *board,
                    struct uart_8250_port *port, int idx)
{
	port->port.flags |= UPF_FIXED_TYPE;
	port->port.type = PORT_16550A;
	return pci_default_setup(priv, board, port, idx);
}

static int
<<<<<<< HEAD
pci_wch_ch382_setup(struct serial_private *priv,
=======
pci_wch_ch38x_setup(struct serial_private *priv,
>>>>>>> 59343cd7
                    const struct pciserial_board *board,
                    struct uart_8250_port *port, int idx)
{
	port->port.flags |= UPF_FIXED_TYPE;
	port->port.type = PORT_16850;
	return pci_default_setup(priv, board, port, idx);
}

#define PCI_VENDOR_ID_SBSMODULARIO	0x124B
#define PCI_SUBVENDOR_ID_SBSMODULARIO	0x124B
#define PCI_DEVICE_ID_OCTPRO		0x0001
#define PCI_SUBDEVICE_ID_OCTPRO232	0x0108
#define PCI_SUBDEVICE_ID_OCTPRO422	0x0208
#define PCI_SUBDEVICE_ID_POCTAL232	0x0308
#define PCI_SUBDEVICE_ID_POCTAL422	0x0408
#define PCI_SUBDEVICE_ID_SIIG_DUAL_00	0x2500
#define PCI_SUBDEVICE_ID_SIIG_DUAL_30	0x2530
#define PCI_VENDOR_ID_ADVANTECH		0x13fe
#define PCI_DEVICE_ID_INTEL_CE4100_UART 0x2e66
#define PCI_DEVICE_ID_ADVANTECH_PCI3620	0x3620
#define PCI_DEVICE_ID_ADVANTECH_PCI3618	0x3618
#define PCI_DEVICE_ID_ADVANTECH_PCIf618	0xf618
#define PCI_DEVICE_ID_TITAN_200I	0x8028
#define PCI_DEVICE_ID_TITAN_400I	0x8048
#define PCI_DEVICE_ID_TITAN_800I	0x8088
#define PCI_DEVICE_ID_TITAN_800EH	0xA007
#define PCI_DEVICE_ID_TITAN_800EHB	0xA008
#define PCI_DEVICE_ID_TITAN_400EH	0xA009
#define PCI_DEVICE_ID_TITAN_100E	0xA010
#define PCI_DEVICE_ID_TITAN_200E	0xA012
#define PCI_DEVICE_ID_TITAN_400E	0xA013
#define PCI_DEVICE_ID_TITAN_800E	0xA014
#define PCI_DEVICE_ID_TITAN_200EI	0xA016
#define PCI_DEVICE_ID_TITAN_200EISI	0xA017
#define PCI_DEVICE_ID_TITAN_200V3	0xA306
#define PCI_DEVICE_ID_TITAN_400V3	0xA310
#define PCI_DEVICE_ID_TITAN_410V3	0xA312
#define PCI_DEVICE_ID_TITAN_800V3	0xA314
#define PCI_DEVICE_ID_TITAN_800V3B	0xA315
#define PCI_DEVICE_ID_OXSEMI_16PCI958	0x9538
#define PCIE_DEVICE_ID_NEO_2_OX_IBM	0x00F6
#define PCI_DEVICE_ID_PLX_CRONYX_OMEGA	0xc001
#define PCI_DEVICE_ID_INTEL_PATSBURG_KT 0x1d3d
#define PCI_VENDOR_ID_WCH		0x4348
#define PCI_DEVICE_ID_WCH_CH352_2S	0x3253
#define PCI_DEVICE_ID_WCH_CH353_4S	0x3453
#define PCI_DEVICE_ID_WCH_CH353_2S1PF	0x5046
#define PCI_DEVICE_ID_WCH_CH353_1S1P	0x5053
#define PCI_DEVICE_ID_WCH_CH353_2S1P	0x7053
#define PCI_VENDOR_ID_AGESTAR		0x5372
#define PCI_DEVICE_ID_AGESTAR_9375	0x6872
#define PCI_VENDOR_ID_ASIX		0x9710
#define PCI_DEVICE_ID_COMMTECH_4224PCIE	0x0020
#define PCI_DEVICE_ID_COMMTECH_4228PCIE	0x0021
#define PCI_DEVICE_ID_COMMTECH_4222PCIE	0x0022
#define PCI_DEVICE_ID_BROADCOM_TRUMANAGE 0x160a
#define PCI_DEVICE_ID_AMCC_ADDIDATA_APCI7800 0x818e
#define PCI_DEVICE_ID_INTEL_QRK_UART	0x0936

#define PCI_VENDOR_ID_SUNIX		0x1fd4
#define PCI_DEVICE_ID_SUNIX_1999	0x1999

#define PCIE_VENDOR_ID_WCH		0x1c00
#define PCIE_DEVICE_ID_WCH_CH382_2S1P	0x3250
<<<<<<< HEAD
=======
#define PCIE_DEVICE_ID_WCH_CH384_4S	0x3470
>>>>>>> 59343cd7

/* Unknown vendors/cards - this should not be in linux/pci_ids.h */
#define PCI_SUBDEVICE_ID_UNKNOWN_0x1584	0x1584
#define PCI_SUBDEVICE_ID_UNKNOWN_0x1588	0x1588

/*
 * Master list of serial port init/setup/exit quirks.
 * This does not describe the general nature of the port.
 * (ie, baud base, number and location of ports, etc)
 *
 * This list is ordered alphabetically by vendor then device.
 * Specific entries must come before more generic entries.
 */
static struct pci_serial_quirk pci_serial_quirks[] __refdata = {
	/*
	* ADDI-DATA GmbH communication cards <info@addi-data.com>
	*/
	{
		.vendor         = PCI_VENDOR_ID_AMCC,
		.device         = PCI_DEVICE_ID_AMCC_ADDIDATA_APCI7800,
		.subvendor      = PCI_ANY_ID,
		.subdevice      = PCI_ANY_ID,
		.setup          = addidata_apci7800_setup,
	},
	/*
	 * AFAVLAB cards - these may be called via parport_serial
	 *  It is not clear whether this applies to all products.
	 */
	{
		.vendor		= PCI_VENDOR_ID_AFAVLAB,
		.device		= PCI_ANY_ID,
		.subvendor	= PCI_ANY_ID,
		.subdevice	= PCI_ANY_ID,
		.setup		= afavlab_setup,
	},
	/*
	 * HP Diva
	 */
	{
		.vendor		= PCI_VENDOR_ID_HP,
		.device		= PCI_DEVICE_ID_HP_DIVA,
		.subvendor	= PCI_ANY_ID,
		.subdevice	= PCI_ANY_ID,
		.init		= pci_hp_diva_init,
		.setup		= pci_hp_diva_setup,
	},
	/*
	 * Intel
	 */
	{
		.vendor		= PCI_VENDOR_ID_INTEL,
		.device		= PCI_DEVICE_ID_INTEL_80960_RP,
		.subvendor	= 0xe4bf,
		.subdevice	= PCI_ANY_ID,
		.init		= pci_inteli960ni_init,
		.setup		= pci_default_setup,
	},
	{
		.vendor		= PCI_VENDOR_ID_INTEL,
		.device		= PCI_DEVICE_ID_INTEL_8257X_SOL,
		.subvendor	= PCI_ANY_ID,
		.subdevice	= PCI_ANY_ID,
		.setup		= skip_tx_en_setup,
	},
	{
		.vendor		= PCI_VENDOR_ID_INTEL,
		.device		= PCI_DEVICE_ID_INTEL_82573L_SOL,
		.subvendor	= PCI_ANY_ID,
		.subdevice	= PCI_ANY_ID,
		.setup		= skip_tx_en_setup,
	},
	{
		.vendor		= PCI_VENDOR_ID_INTEL,
		.device		= PCI_DEVICE_ID_INTEL_82573E_SOL,
		.subvendor	= PCI_ANY_ID,
		.subdevice	= PCI_ANY_ID,
		.setup		= skip_tx_en_setup,
	},
	{
		.vendor		= PCI_VENDOR_ID_INTEL,
		.device		= PCI_DEVICE_ID_INTEL_CE4100_UART,
		.subvendor	= PCI_ANY_ID,
		.subdevice	= PCI_ANY_ID,
		.setup		= ce4100_serial_setup,
	},
	{
		.vendor		= PCI_VENDOR_ID_INTEL,
		.device		= PCI_DEVICE_ID_INTEL_PATSBURG_KT,
		.subvendor	= PCI_ANY_ID,
		.subdevice	= PCI_ANY_ID,
		.setup		= kt_serial_setup,
	},
	{
		.vendor		= PCI_VENDOR_ID_INTEL,
		.device		= PCI_DEVICE_ID_INTEL_BYT_UART1,
		.subvendor	= PCI_ANY_ID,
		.subdevice	= PCI_ANY_ID,
		.setup		= byt_serial_setup,
	},
	{
		.vendor		= PCI_VENDOR_ID_INTEL,
		.device		= PCI_DEVICE_ID_INTEL_BYT_UART2,
		.subvendor	= PCI_ANY_ID,
		.subdevice	= PCI_ANY_ID,
		.setup		= byt_serial_setup,
	},
	{
		.vendor		= PCI_VENDOR_ID_INTEL,
		.device		= PCI_DEVICE_ID_INTEL_QRK_UART,
		.subvendor	= PCI_ANY_ID,
		.subdevice	= PCI_ANY_ID,
		.setup		= pci_default_setup,
	},
	{
		.vendor		= PCI_VENDOR_ID_INTEL,
		.device		= PCI_DEVICE_ID_INTEL_BSW_UART1,
		.subvendor	= PCI_ANY_ID,
		.subdevice	= PCI_ANY_ID,
		.setup		= byt_serial_setup,
	},
	{
		.vendor		= PCI_VENDOR_ID_INTEL,
		.device		= PCI_DEVICE_ID_INTEL_BSW_UART2,
		.subvendor	= PCI_ANY_ID,
		.subdevice	= PCI_ANY_ID,
		.setup		= byt_serial_setup,
	},
	/*
	 * ITE
	 */
	{
		.vendor		= PCI_VENDOR_ID_ITE,
		.device		= PCI_DEVICE_ID_ITE_8872,
		.subvendor	= PCI_ANY_ID,
		.subdevice	= PCI_ANY_ID,
		.init		= pci_ite887x_init,
		.setup		= pci_default_setup,
		.exit		= pci_ite887x_exit,
	},
	/*
	 * National Instruments
	 */
	{
		.vendor		= PCI_VENDOR_ID_NI,
		.device		= PCI_DEVICE_ID_NI_PCI23216,
		.subvendor	= PCI_ANY_ID,
		.subdevice	= PCI_ANY_ID,
		.init		= pci_ni8420_init,
		.setup		= pci_default_setup,
		.exit		= pci_ni8420_exit,
	},
	{
		.vendor		= PCI_VENDOR_ID_NI,
		.device		= PCI_DEVICE_ID_NI_PCI2328,
		.subvendor	= PCI_ANY_ID,
		.subdevice	= PCI_ANY_ID,
		.init		= pci_ni8420_init,
		.setup		= pci_default_setup,
		.exit		= pci_ni8420_exit,
	},
	{
		.vendor		= PCI_VENDOR_ID_NI,
		.device		= PCI_DEVICE_ID_NI_PCI2324,
		.subvendor	= PCI_ANY_ID,
		.subdevice	= PCI_ANY_ID,
		.init		= pci_ni8420_init,
		.setup		= pci_default_setup,
		.exit		= pci_ni8420_exit,
	},
	{
		.vendor		= PCI_VENDOR_ID_NI,
		.device		= PCI_DEVICE_ID_NI_PCI2322,
		.subvendor	= PCI_ANY_ID,
		.subdevice	= PCI_ANY_ID,
		.init		= pci_ni8420_init,
		.setup		= pci_default_setup,
		.exit		= pci_ni8420_exit,
	},
	{
		.vendor		= PCI_VENDOR_ID_NI,
		.device		= PCI_DEVICE_ID_NI_PCI2324I,
		.subvendor	= PCI_ANY_ID,
		.subdevice	= PCI_ANY_ID,
		.init		= pci_ni8420_init,
		.setup		= pci_default_setup,
		.exit		= pci_ni8420_exit,
	},
	{
		.vendor		= PCI_VENDOR_ID_NI,
		.device		= PCI_DEVICE_ID_NI_PCI2322I,
		.subvendor	= PCI_ANY_ID,
		.subdevice	= PCI_ANY_ID,
		.init		= pci_ni8420_init,
		.setup		= pci_default_setup,
		.exit		= pci_ni8420_exit,
	},
	{
		.vendor		= PCI_VENDOR_ID_NI,
		.device		= PCI_DEVICE_ID_NI_PXI8420_23216,
		.subvendor	= PCI_ANY_ID,
		.subdevice	= PCI_ANY_ID,
		.init		= pci_ni8420_init,
		.setup		= pci_default_setup,
		.exit		= pci_ni8420_exit,
	},
	{
		.vendor		= PCI_VENDOR_ID_NI,
		.device		= PCI_DEVICE_ID_NI_PXI8420_2328,
		.subvendor	= PCI_ANY_ID,
		.subdevice	= PCI_ANY_ID,
		.init		= pci_ni8420_init,
		.setup		= pci_default_setup,
		.exit		= pci_ni8420_exit,
	},
	{
		.vendor		= PCI_VENDOR_ID_NI,
		.device		= PCI_DEVICE_ID_NI_PXI8420_2324,
		.subvendor	= PCI_ANY_ID,
		.subdevice	= PCI_ANY_ID,
		.init		= pci_ni8420_init,
		.setup		= pci_default_setup,
		.exit		= pci_ni8420_exit,
	},
	{
		.vendor		= PCI_VENDOR_ID_NI,
		.device		= PCI_DEVICE_ID_NI_PXI8420_2322,
		.subvendor	= PCI_ANY_ID,
		.subdevice	= PCI_ANY_ID,
		.init		= pci_ni8420_init,
		.setup		= pci_default_setup,
		.exit		= pci_ni8420_exit,
	},
	{
		.vendor		= PCI_VENDOR_ID_NI,
		.device		= PCI_DEVICE_ID_NI_PXI8422_2324,
		.subvendor	= PCI_ANY_ID,
		.subdevice	= PCI_ANY_ID,
		.init		= pci_ni8420_init,
		.setup		= pci_default_setup,
		.exit		= pci_ni8420_exit,
	},
	{
		.vendor		= PCI_VENDOR_ID_NI,
		.device		= PCI_DEVICE_ID_NI_PXI8422_2322,
		.subvendor	= PCI_ANY_ID,
		.subdevice	= PCI_ANY_ID,
		.init		= pci_ni8420_init,
		.setup		= pci_default_setup,
		.exit		= pci_ni8420_exit,
	},
	{
		.vendor		= PCI_VENDOR_ID_NI,
		.device		= PCI_ANY_ID,
		.subvendor	= PCI_ANY_ID,
		.subdevice	= PCI_ANY_ID,
		.init		= pci_ni8430_init,
		.setup		= pci_ni8430_setup,
		.exit		= pci_ni8430_exit,
	},
	/* Quatech */
	{
		.vendor		= PCI_VENDOR_ID_QUATECH,
		.device		= PCI_ANY_ID,
		.subvendor	= PCI_ANY_ID,
		.subdevice	= PCI_ANY_ID,
		.init		= pci_quatech_init,
		.setup		= pci_quatech_setup,
		.exit		= pci_quatech_exit,
	},
	/*
	 * Panacom
	 */
	{
		.vendor		= PCI_VENDOR_ID_PANACOM,
		.device		= PCI_DEVICE_ID_PANACOM_QUADMODEM,
		.subvendor	= PCI_ANY_ID,
		.subdevice	= PCI_ANY_ID,
		.init		= pci_plx9050_init,
		.setup		= pci_default_setup,
		.exit		= pci_plx9050_exit,
	},
	{
		.vendor		= PCI_VENDOR_ID_PANACOM,
		.device		= PCI_DEVICE_ID_PANACOM_DUALMODEM,
		.subvendor	= PCI_ANY_ID,
		.subdevice	= PCI_ANY_ID,
		.init		= pci_plx9050_init,
		.setup		= pci_default_setup,
		.exit		= pci_plx9050_exit,
	},
	/*
	 * Pericom
	 */
	{
		.vendor		= 0x12d8,
		.device		= 0x7952,
		.subvendor	= PCI_ANY_ID,
		.subdevice	= PCI_ANY_ID,
		.setup		= pci_pericom_setup,
	},
	{
		.vendor		= 0x12d8,
		.device		= 0x7954,
		.subvendor	= PCI_ANY_ID,
		.subdevice	= PCI_ANY_ID,
		.setup		= pci_pericom_setup,
	},
	{
		.vendor		= 0x12d8,
		.device		= 0x7958,
		.subvendor	= PCI_ANY_ID,
		.subdevice	= PCI_ANY_ID,
		.setup		= pci_pericom_setup,
	},

	/*
	 * PLX
	 */
	{
		.vendor		= PCI_VENDOR_ID_PLX,
		.device		= PCI_DEVICE_ID_PLX_9030,
		.subvendor	= PCI_SUBVENDOR_ID_PERLE,
		.subdevice	= PCI_ANY_ID,
		.setup		= pci_default_setup,
	},
	{
		.vendor		= PCI_VENDOR_ID_PLX,
		.device		= PCI_DEVICE_ID_PLX_9050,
		.subvendor	= PCI_SUBVENDOR_ID_EXSYS,
		.subdevice	= PCI_SUBDEVICE_ID_EXSYS_4055,
		.init		= pci_plx9050_init,
		.setup		= pci_default_setup,
		.exit		= pci_plx9050_exit,
	},
	{
		.vendor		= PCI_VENDOR_ID_PLX,
		.device		= PCI_DEVICE_ID_PLX_9050,
		.subvendor	= PCI_SUBVENDOR_ID_KEYSPAN,
		.subdevice	= PCI_SUBDEVICE_ID_KEYSPAN_SX2,
		.init		= pci_plx9050_init,
		.setup		= pci_default_setup,
		.exit		= pci_plx9050_exit,
	},
	{
		.vendor		= PCI_VENDOR_ID_PLX,
		.device		= PCI_DEVICE_ID_PLX_ROMULUS,
		.subvendor	= PCI_VENDOR_ID_PLX,
		.subdevice	= PCI_DEVICE_ID_PLX_ROMULUS,
		.init		= pci_plx9050_init,
		.setup		= pci_default_setup,
		.exit		= pci_plx9050_exit,
	},
	/*
	 * SBS Technologies, Inc., PMC-OCTALPRO 232
	 */
	{
		.vendor		= PCI_VENDOR_ID_SBSMODULARIO,
		.device		= PCI_DEVICE_ID_OCTPRO,
		.subvendor	= PCI_SUBVENDOR_ID_SBSMODULARIO,
		.subdevice	= PCI_SUBDEVICE_ID_OCTPRO232,
		.init		= sbs_init,
		.setup		= sbs_setup,
		.exit		= sbs_exit,
	},
	/*
	 * SBS Technologies, Inc., PMC-OCTALPRO 422
	 */
	{
		.vendor		= PCI_VENDOR_ID_SBSMODULARIO,
		.device		= PCI_DEVICE_ID_OCTPRO,
		.subvendor	= PCI_SUBVENDOR_ID_SBSMODULARIO,
		.subdevice	= PCI_SUBDEVICE_ID_OCTPRO422,
		.init		= sbs_init,
		.setup		= sbs_setup,
		.exit		= sbs_exit,
	},
	/*
	 * SBS Technologies, Inc., P-Octal 232
	 */
	{
		.vendor		= PCI_VENDOR_ID_SBSMODULARIO,
		.device		= PCI_DEVICE_ID_OCTPRO,
		.subvendor	= PCI_SUBVENDOR_ID_SBSMODULARIO,
		.subdevice	= PCI_SUBDEVICE_ID_POCTAL232,
		.init		= sbs_init,
		.setup		= sbs_setup,
		.exit		= sbs_exit,
	},
	/*
	 * SBS Technologies, Inc., P-Octal 422
	 */
	{
		.vendor		= PCI_VENDOR_ID_SBSMODULARIO,
		.device		= PCI_DEVICE_ID_OCTPRO,
		.subvendor	= PCI_SUBVENDOR_ID_SBSMODULARIO,
		.subdevice	= PCI_SUBDEVICE_ID_POCTAL422,
		.init		= sbs_init,
		.setup		= sbs_setup,
		.exit		= sbs_exit,
	},
	/*
	 * SIIG cards - these may be called via parport_serial
	 */
	{
		.vendor		= PCI_VENDOR_ID_SIIG,
		.device		= PCI_ANY_ID,
		.subvendor	= PCI_ANY_ID,
		.subdevice	= PCI_ANY_ID,
		.init		= pci_siig_init,
		.setup		= pci_siig_setup,
	},
	/*
	 * Titan cards
	 */
	{
		.vendor		= PCI_VENDOR_ID_TITAN,
		.device		= PCI_DEVICE_ID_TITAN_400L,
		.subvendor	= PCI_ANY_ID,
		.subdevice	= PCI_ANY_ID,
		.setup		= titan_400l_800l_setup,
	},
	{
		.vendor		= PCI_VENDOR_ID_TITAN,
		.device		= PCI_DEVICE_ID_TITAN_800L,
		.subvendor	= PCI_ANY_ID,
		.subdevice	= PCI_ANY_ID,
		.setup		= titan_400l_800l_setup,
	},
	/*
	 * Timedia cards
	 */
	{
		.vendor		= PCI_VENDOR_ID_TIMEDIA,
		.device		= PCI_DEVICE_ID_TIMEDIA_1889,
		.subvendor	= PCI_VENDOR_ID_TIMEDIA,
		.subdevice	= PCI_ANY_ID,
		.probe		= pci_timedia_probe,
		.init		= pci_timedia_init,
		.setup		= pci_timedia_setup,
	},
	{
		.vendor		= PCI_VENDOR_ID_TIMEDIA,
		.device		= PCI_ANY_ID,
		.subvendor	= PCI_ANY_ID,
		.subdevice	= PCI_ANY_ID,
		.setup		= pci_timedia_setup,
	},
	/*
	 * SUNIX (Timedia) cards
	 * Do not "probe" for these cards as there is at least one combination
	 * card that should be handled by parport_pc that doesn't match the
	 * rule in pci_timedia_probe.
	 * It is part number is MIO5079A but its subdevice ID is 0x0102.
	 * There are some boards with part number SER5037AL that report
	 * subdevice ID 0x0002.
	 */
	{
		.vendor		= PCI_VENDOR_ID_SUNIX,
		.device		= PCI_DEVICE_ID_SUNIX_1999,
		.subvendor	= PCI_VENDOR_ID_SUNIX,
		.subdevice	= PCI_ANY_ID,
		.init		= pci_timedia_init,
		.setup		= pci_timedia_setup,
	},
	/*
	 * Exar cards
	 */
	{
		.vendor = PCI_VENDOR_ID_EXAR,
		.device = PCI_DEVICE_ID_EXAR_XR17C152,
		.subvendor	= PCI_ANY_ID,
		.subdevice	= PCI_ANY_ID,
		.setup		= pci_xr17c154_setup,
	},
	{
		.vendor = PCI_VENDOR_ID_EXAR,
		.device = PCI_DEVICE_ID_EXAR_XR17C154,
		.subvendor	= PCI_ANY_ID,
		.subdevice	= PCI_ANY_ID,
		.setup		= pci_xr17c154_setup,
	},
	{
		.vendor = PCI_VENDOR_ID_EXAR,
		.device = PCI_DEVICE_ID_EXAR_XR17C158,
		.subvendor	= PCI_ANY_ID,
		.subdevice	= PCI_ANY_ID,
		.setup		= pci_xr17c154_setup,
	},
	{
		.vendor = PCI_VENDOR_ID_EXAR,
		.device = PCI_DEVICE_ID_EXAR_XR17V352,
		.subvendor	= PCI_ANY_ID,
		.subdevice	= PCI_ANY_ID,
		.setup		= pci_xr17v35x_setup,
	},
	{
		.vendor = PCI_VENDOR_ID_EXAR,
		.device = PCI_DEVICE_ID_EXAR_XR17V354,
		.subvendor	= PCI_ANY_ID,
		.subdevice	= PCI_ANY_ID,
		.setup		= pci_xr17v35x_setup,
	},
	{
		.vendor = PCI_VENDOR_ID_EXAR,
		.device = PCI_DEVICE_ID_EXAR_XR17V358,
		.subvendor	= PCI_ANY_ID,
		.subdevice	= PCI_ANY_ID,
		.setup		= pci_xr17v35x_setup,
	},
	/*
	 * Xircom cards
	 */
	{
		.vendor		= PCI_VENDOR_ID_XIRCOM,
		.device		= PCI_DEVICE_ID_XIRCOM_X3201_MDM,
		.subvendor	= PCI_ANY_ID,
		.subdevice	= PCI_ANY_ID,
		.init		= pci_xircom_init,
		.setup		= pci_default_setup,
	},
	/*
	 * Netmos cards - these may be called via parport_serial
	 */
	{
		.vendor		= PCI_VENDOR_ID_NETMOS,
		.device		= PCI_ANY_ID,
		.subvendor	= PCI_ANY_ID,
		.subdevice	= PCI_ANY_ID,
		.init		= pci_netmos_init,
		.setup		= pci_netmos_9900_setup,
	},
	/*
	 * EndRun Technologies
	*/
	{
		.vendor		= PCI_VENDOR_ID_ENDRUN,
		.device		= PCI_ANY_ID,
		.subvendor	= PCI_ANY_ID,
		.subdevice	= PCI_ANY_ID,
		.init		= pci_endrun_init,
		.setup		= pci_default_setup,
	},
	/*
	 * For Oxford Semiconductor Tornado based devices
	 */
	{
		.vendor		= PCI_VENDOR_ID_OXSEMI,
		.device		= PCI_ANY_ID,
		.subvendor	= PCI_ANY_ID,
		.subdevice	= PCI_ANY_ID,
		.init		= pci_oxsemi_tornado_init,
		.setup		= pci_default_setup,
	},
	{
		.vendor		= PCI_VENDOR_ID_MAINPINE,
		.device		= PCI_ANY_ID,
		.subvendor	= PCI_ANY_ID,
		.subdevice	= PCI_ANY_ID,
		.init		= pci_oxsemi_tornado_init,
		.setup		= pci_default_setup,
	},
	{
		.vendor		= PCI_VENDOR_ID_DIGI,
		.device		= PCIE_DEVICE_ID_NEO_2_OX_IBM,
		.subvendor		= PCI_SUBVENDOR_ID_IBM,
		.subdevice		= PCI_ANY_ID,
		.init			= pci_oxsemi_tornado_init,
		.setup		= pci_default_setup,
	},
	{
		.vendor         = PCI_VENDOR_ID_INTEL,
		.device         = 0x8811,
		.subvendor	= PCI_ANY_ID,
		.subdevice	= PCI_ANY_ID,
		.init		= pci_eg20t_init,
		.setup		= pci_default_setup,
	},
	{
		.vendor         = PCI_VENDOR_ID_INTEL,
		.device         = 0x8812,
		.subvendor	= PCI_ANY_ID,
		.subdevice	= PCI_ANY_ID,
		.init		= pci_eg20t_init,
		.setup		= pci_default_setup,
	},
	{
		.vendor         = PCI_VENDOR_ID_INTEL,
		.device         = 0x8813,
		.subvendor	= PCI_ANY_ID,
		.subdevice	= PCI_ANY_ID,
		.init		= pci_eg20t_init,
		.setup		= pci_default_setup,
	},
	{
		.vendor         = PCI_VENDOR_ID_INTEL,
		.device         = 0x8814,
		.subvendor	= PCI_ANY_ID,
		.subdevice	= PCI_ANY_ID,
		.init		= pci_eg20t_init,
		.setup		= pci_default_setup,
	},
	{
		.vendor         = 0x10DB,
		.device         = 0x8027,
		.subvendor	= PCI_ANY_ID,
		.subdevice	= PCI_ANY_ID,
		.init		= pci_eg20t_init,
		.setup		= pci_default_setup,
	},
	{
		.vendor         = 0x10DB,
		.device         = 0x8028,
		.subvendor	= PCI_ANY_ID,
		.subdevice	= PCI_ANY_ID,
		.init		= pci_eg20t_init,
		.setup		= pci_default_setup,
	},
	{
		.vendor         = 0x10DB,
		.device         = 0x8029,
		.subvendor	= PCI_ANY_ID,
		.subdevice	= PCI_ANY_ID,
		.init		= pci_eg20t_init,
		.setup		= pci_default_setup,
	},
	{
		.vendor         = 0x10DB,
		.device         = 0x800C,
		.subvendor	= PCI_ANY_ID,
		.subdevice	= PCI_ANY_ID,
		.init		= pci_eg20t_init,
		.setup		= pci_default_setup,
	},
	{
		.vendor         = 0x10DB,
		.device         = 0x800D,
		.subvendor	= PCI_ANY_ID,
		.subdevice	= PCI_ANY_ID,
		.init		= pci_eg20t_init,
		.setup		= pci_default_setup,
	},
	/*
	 * Cronyx Omega PCI (PLX-chip based)
	 */
	{
		.vendor		= PCI_VENDOR_ID_PLX,
		.device		= PCI_DEVICE_ID_PLX_CRONYX_OMEGA,
		.subvendor	= PCI_ANY_ID,
		.subdevice	= PCI_ANY_ID,
		.setup		= pci_omegapci_setup,
	},
	/* WCH CH353 1S1P card (16550 clone) */
	{
		.vendor         = PCI_VENDOR_ID_WCH,
		.device         = PCI_DEVICE_ID_WCH_CH353_1S1P,
		.subvendor      = PCI_ANY_ID,
		.subdevice      = PCI_ANY_ID,
		.setup          = pci_wch_ch353_setup,
	},
	/* WCH CH353 2S1P card (16550 clone) */
	{
		.vendor         = PCI_VENDOR_ID_WCH,
		.device         = PCI_DEVICE_ID_WCH_CH353_2S1P,
		.subvendor      = PCI_ANY_ID,
		.subdevice      = PCI_ANY_ID,
		.setup          = pci_wch_ch353_setup,
	},
	/* WCH CH353 4S card (16550 clone) */
	{
		.vendor         = PCI_VENDOR_ID_WCH,
		.device         = PCI_DEVICE_ID_WCH_CH353_4S,
		.subvendor      = PCI_ANY_ID,
		.subdevice      = PCI_ANY_ID,
		.setup          = pci_wch_ch353_setup,
	},
	/* WCH CH353 2S1PF card (16550 clone) */
	{
		.vendor         = PCI_VENDOR_ID_WCH,
		.device         = PCI_DEVICE_ID_WCH_CH353_2S1PF,
		.subvendor      = PCI_ANY_ID,
		.subdevice      = PCI_ANY_ID,
		.setup          = pci_wch_ch353_setup,
	},
	/* WCH CH352 2S card (16550 clone) */
	{
		.vendor		= PCI_VENDOR_ID_WCH,
		.device		= PCI_DEVICE_ID_WCH_CH352_2S,
		.subvendor	= PCI_ANY_ID,
		.subdevice	= PCI_ANY_ID,
		.setup		= pci_wch_ch353_setup,
	},
<<<<<<< HEAD
	/* WCH CH382 2S1P card (16750 clone) */
=======
	/* WCH CH382 2S1P card (16850 clone) */
>>>>>>> 59343cd7
	{
		.vendor         = PCIE_VENDOR_ID_WCH,
		.device         = PCIE_DEVICE_ID_WCH_CH382_2S1P,
		.subvendor      = PCI_ANY_ID,
		.subdevice      = PCI_ANY_ID,
<<<<<<< HEAD
		.setup          = pci_wch_ch382_setup,
=======
		.setup          = pci_wch_ch38x_setup,
	},
	/* WCH CH384 4S card (16850 clone) */
	{
		.vendor         = PCIE_VENDOR_ID_WCH,
		.device         = PCIE_DEVICE_ID_WCH_CH384_4S,
		.subvendor      = PCI_ANY_ID,
		.subdevice      = PCI_ANY_ID,
		.setup          = pci_wch_ch38x_setup,
>>>>>>> 59343cd7
	},
	/*
	 * ASIX devices with FIFO bug
	 */
	{
		.vendor		= PCI_VENDOR_ID_ASIX,
		.device		= PCI_ANY_ID,
		.subvendor	= PCI_ANY_ID,
		.subdevice	= PCI_ANY_ID,
		.setup		= pci_asix_setup,
	},
	/*
	 * Commtech, Inc. Fastcom adapters
	 *
	 */
	{
		.vendor = PCI_VENDOR_ID_COMMTECH,
		.device = PCI_DEVICE_ID_COMMTECH_4222PCI335,
		.subvendor	= PCI_ANY_ID,
		.subdevice	= PCI_ANY_ID,
		.setup		= pci_fastcom335_setup,
	},
	{
		.vendor = PCI_VENDOR_ID_COMMTECH,
		.device = PCI_DEVICE_ID_COMMTECH_4224PCI335,
		.subvendor	= PCI_ANY_ID,
		.subdevice	= PCI_ANY_ID,
		.setup		= pci_fastcom335_setup,
	},
	{
		.vendor = PCI_VENDOR_ID_COMMTECH,
		.device = PCI_DEVICE_ID_COMMTECH_2324PCI335,
		.subvendor	= PCI_ANY_ID,
		.subdevice	= PCI_ANY_ID,
		.setup		= pci_fastcom335_setup,
	},
	{
		.vendor = PCI_VENDOR_ID_COMMTECH,
		.device = PCI_DEVICE_ID_COMMTECH_2328PCI335,
		.subvendor	= PCI_ANY_ID,
		.subdevice	= PCI_ANY_ID,
		.setup		= pci_fastcom335_setup,
	},
	{
		.vendor = PCI_VENDOR_ID_COMMTECH,
		.device = PCI_DEVICE_ID_COMMTECH_4222PCIE,
		.subvendor	= PCI_ANY_ID,
		.subdevice	= PCI_ANY_ID,
		.setup		= pci_xr17v35x_setup,
	},
	{
		.vendor = PCI_VENDOR_ID_COMMTECH,
		.device = PCI_DEVICE_ID_COMMTECH_4224PCIE,
		.subvendor	= PCI_ANY_ID,
		.subdevice	= PCI_ANY_ID,
		.setup		= pci_xr17v35x_setup,
	},
	{
		.vendor = PCI_VENDOR_ID_COMMTECH,
		.device = PCI_DEVICE_ID_COMMTECH_4228PCIE,
		.subvendor	= PCI_ANY_ID,
		.subdevice	= PCI_ANY_ID,
		.setup		= pci_xr17v35x_setup,
	},
	/*
	 * Broadcom TruManage (NetXtreme)
	 */
	{
		.vendor		= PCI_VENDOR_ID_BROADCOM,
		.device		= PCI_DEVICE_ID_BROADCOM_TRUMANAGE,
		.subvendor	= PCI_ANY_ID,
		.subdevice	= PCI_ANY_ID,
		.setup		= pci_brcm_trumanage_setup,
	},
	{
		.vendor		= 0x1c29,
		.device		= 0x1104,
		.subvendor	= PCI_ANY_ID,
		.subdevice	= PCI_ANY_ID,
		.setup		= pci_fintek_setup,
	},
	{
		.vendor		= 0x1c29,
		.device		= 0x1108,
		.subvendor	= PCI_ANY_ID,
		.subdevice	= PCI_ANY_ID,
		.setup		= pci_fintek_setup,
	},
	{
		.vendor		= 0x1c29,
		.device		= 0x1112,
		.subvendor	= PCI_ANY_ID,
		.subdevice	= PCI_ANY_ID,
		.setup		= pci_fintek_setup,
	},

	/*
	 * Default "match everything" terminator entry
	 */
	{
		.vendor		= PCI_ANY_ID,
		.device		= PCI_ANY_ID,
		.subvendor	= PCI_ANY_ID,
		.subdevice	= PCI_ANY_ID,
		.setup		= pci_default_setup,
	}
};

static inline int quirk_id_matches(u32 quirk_id, u32 dev_id)
{
	return quirk_id == PCI_ANY_ID || quirk_id == dev_id;
}

static struct pci_serial_quirk *find_quirk(struct pci_dev *dev)
{
	struct pci_serial_quirk *quirk;

	for (quirk = pci_serial_quirks; ; quirk++)
		if (quirk_id_matches(quirk->vendor, dev->vendor) &&
		    quirk_id_matches(quirk->device, dev->device) &&
		    quirk_id_matches(quirk->subvendor, dev->subsystem_vendor) &&
		    quirk_id_matches(quirk->subdevice, dev->subsystem_device))
			break;
	return quirk;
}

static inline int get_pci_irq(struct pci_dev *dev,
				const struct pciserial_board *board)
{
	if (board->flags & FL_NOIRQ)
		return 0;
	else
		return dev->irq;
}

/*
 * This is the configuration table for all of the PCI serial boards
 * which we support.  It is directly indexed by the pci_board_num_t enum
 * value, which is encoded in the pci_device_id PCI probe table's
 * driver_data member.
 *
 * The makeup of these names are:
 *  pbn_bn{_bt}_n_baud{_offsetinhex}
 *
 *  bn		= PCI BAR number
 *  bt		= Index using PCI BARs
 *  n		= number of serial ports
 *  baud	= baud rate
 *  offsetinhex	= offset for each sequential port (in hex)
 *
 * This table is sorted by (in order): bn, bt, baud, offsetindex, n.
 *
 * Please note: in theory if n = 1, _bt infix should make no difference.
 * ie, pbn_b0_1_115200 is the same as pbn_b0_bt_1_115200
 */
enum pci_board_num_t {
	pbn_default = 0,

	pbn_b0_1_115200,
	pbn_b0_2_115200,
	pbn_b0_4_115200,
	pbn_b0_5_115200,
	pbn_b0_8_115200,

	pbn_b0_1_921600,
	pbn_b0_2_921600,
	pbn_b0_4_921600,

	pbn_b0_2_1130000,

	pbn_b0_4_1152000,

	pbn_b0_2_1152000_200,
	pbn_b0_4_1152000_200,
	pbn_b0_8_1152000_200,

	pbn_b0_2_1843200,
	pbn_b0_4_1843200,

	pbn_b0_2_1843200_200,
	pbn_b0_4_1843200_200,
	pbn_b0_8_1843200_200,

	pbn_b0_1_4000000,

	pbn_b0_bt_1_115200,
	pbn_b0_bt_2_115200,
	pbn_b0_bt_4_115200,
	pbn_b0_bt_8_115200,

	pbn_b0_bt_1_460800,
	pbn_b0_bt_2_460800,
	pbn_b0_bt_4_460800,

	pbn_b0_bt_1_921600,
	pbn_b0_bt_2_921600,
	pbn_b0_bt_4_921600,
	pbn_b0_bt_8_921600,

	pbn_b1_1_115200,
	pbn_b1_2_115200,
	pbn_b1_4_115200,
	pbn_b1_8_115200,
	pbn_b1_16_115200,

	pbn_b1_1_921600,
	pbn_b1_2_921600,
	pbn_b1_4_921600,
	pbn_b1_8_921600,

	pbn_b1_2_1250000,

	pbn_b1_bt_1_115200,
	pbn_b1_bt_2_115200,
	pbn_b1_bt_4_115200,

	pbn_b1_bt_2_921600,

	pbn_b1_1_1382400,
	pbn_b1_2_1382400,
	pbn_b1_4_1382400,
	pbn_b1_8_1382400,

	pbn_b2_1_115200,
	pbn_b2_2_115200,
	pbn_b2_4_115200,
	pbn_b2_8_115200,

	pbn_b2_1_460800,
	pbn_b2_4_460800,
	pbn_b2_8_460800,
	pbn_b2_16_460800,

	pbn_b2_1_921600,
	pbn_b2_4_921600,
	pbn_b2_8_921600,

	pbn_b2_8_1152000,

	pbn_b2_bt_1_115200,
	pbn_b2_bt_2_115200,
	pbn_b2_bt_4_115200,

	pbn_b2_bt_2_921600,
	pbn_b2_bt_4_921600,

	pbn_b3_2_115200,
	pbn_b3_4_115200,
	pbn_b3_8_115200,

	pbn_b4_bt_2_921600,
	pbn_b4_bt_4_921600,
	pbn_b4_bt_8_921600,

	/*
	 * Board-specific versions.
	 */
	pbn_panacom,
	pbn_panacom2,
	pbn_panacom4,
	pbn_plx_romulus,
	pbn_endrun_2_4000000,
	pbn_oxsemi,
	pbn_oxsemi_1_4000000,
	pbn_oxsemi_2_4000000,
	pbn_oxsemi_4_4000000,
	pbn_oxsemi_8_4000000,
	pbn_intel_i960,
	pbn_sgi_ioc3,
	pbn_computone_4,
	pbn_computone_6,
	pbn_computone_8,
	pbn_sbsxrsio,
	pbn_exar_XR17C152,
	pbn_exar_XR17C154,
	pbn_exar_XR17C158,
	pbn_exar_XR17V352,
	pbn_exar_XR17V354,
	pbn_exar_XR17V358,
	pbn_exar_ibm_saturn,
	pbn_pasemi_1682M,
	pbn_ni8430_2,
	pbn_ni8430_4,
	pbn_ni8430_8,
	pbn_ni8430_16,
	pbn_ADDIDATA_PCIe_1_3906250,
	pbn_ADDIDATA_PCIe_2_3906250,
	pbn_ADDIDATA_PCIe_4_3906250,
	pbn_ADDIDATA_PCIe_8_3906250,
	pbn_ce4100_1_115200,
	pbn_byt,
	pbn_qrk,
	pbn_omegapci,
	pbn_NETMOS9900_2s_115200,
	pbn_brcm_trumanage,
	pbn_fintek_4,
	pbn_fintek_8,
	pbn_fintek_12,
	pbn_wch384_4,
};

/*
 * uart_offset - the space between channels
 * reg_shift   - describes how the UART registers are mapped
 *               to PCI memory by the card.
 * For example IER register on SBS, Inc. PMC-OctPro is located at
 * offset 0x10 from the UART base, while UART_IER is defined as 1
 * in include/linux/serial_reg.h,
 * see first lines of serial_in() and serial_out() in 8250.c
*/

static struct pciserial_board pci_boards[] = {
	[pbn_default] = {
		.flags		= FL_BASE0,
		.num_ports	= 1,
		.base_baud	= 115200,
		.uart_offset	= 8,
	},
	[pbn_b0_1_115200] = {
		.flags		= FL_BASE0,
		.num_ports	= 1,
		.base_baud	= 115200,
		.uart_offset	= 8,
	},
	[pbn_b0_2_115200] = {
		.flags		= FL_BASE0,
		.num_ports	= 2,
		.base_baud	= 115200,
		.uart_offset	= 8,
	},
	[pbn_b0_4_115200] = {
		.flags		= FL_BASE0,
		.num_ports	= 4,
		.base_baud	= 115200,
		.uart_offset	= 8,
	},
	[pbn_b0_5_115200] = {
		.flags		= FL_BASE0,
		.num_ports	= 5,
		.base_baud	= 115200,
		.uart_offset	= 8,
	},
	[pbn_b0_8_115200] = {
		.flags		= FL_BASE0,
		.num_ports	= 8,
		.base_baud	= 115200,
		.uart_offset	= 8,
	},
	[pbn_b0_1_921600] = {
		.flags		= FL_BASE0,
		.num_ports	= 1,
		.base_baud	= 921600,
		.uart_offset	= 8,
	},
	[pbn_b0_2_921600] = {
		.flags		= FL_BASE0,
		.num_ports	= 2,
		.base_baud	= 921600,
		.uart_offset	= 8,
	},
	[pbn_b0_4_921600] = {
		.flags		= FL_BASE0,
		.num_ports	= 4,
		.base_baud	= 921600,
		.uart_offset	= 8,
	},

	[pbn_b0_2_1130000] = {
		.flags          = FL_BASE0,
		.num_ports      = 2,
		.base_baud      = 1130000,
		.uart_offset    = 8,
	},

	[pbn_b0_4_1152000] = {
		.flags		= FL_BASE0,
		.num_ports	= 4,
		.base_baud	= 1152000,
		.uart_offset	= 8,
	},

	[pbn_b0_2_1152000_200] = {
		.flags		= FL_BASE0,
		.num_ports	= 2,
		.base_baud	= 1152000,
		.uart_offset	= 0x200,
	},

	[pbn_b0_4_1152000_200] = {
		.flags		= FL_BASE0,
		.num_ports	= 4,
		.base_baud	= 1152000,
		.uart_offset	= 0x200,
	},

	[pbn_b0_8_1152000_200] = {
		.flags		= FL_BASE0,
		.num_ports	= 8,
		.base_baud	= 1152000,
		.uart_offset	= 0x200,
	},

	[pbn_b0_2_1843200] = {
		.flags		= FL_BASE0,
		.num_ports	= 2,
		.base_baud	= 1843200,
		.uart_offset	= 8,
	},
	[pbn_b0_4_1843200] = {
		.flags		= FL_BASE0,
		.num_ports	= 4,
		.base_baud	= 1843200,
		.uart_offset	= 8,
	},

	[pbn_b0_2_1843200_200] = {
		.flags		= FL_BASE0,
		.num_ports	= 2,
		.base_baud	= 1843200,
		.uart_offset	= 0x200,
	},
	[pbn_b0_4_1843200_200] = {
		.flags		= FL_BASE0,
		.num_ports	= 4,
		.base_baud	= 1843200,
		.uart_offset	= 0x200,
	},
	[pbn_b0_8_1843200_200] = {
		.flags		= FL_BASE0,
		.num_ports	= 8,
		.base_baud	= 1843200,
		.uart_offset	= 0x200,
	},
	[pbn_b0_1_4000000] = {
		.flags		= FL_BASE0,
		.num_ports	= 1,
		.base_baud	= 4000000,
		.uart_offset	= 8,
	},

	[pbn_b0_bt_1_115200] = {
		.flags		= FL_BASE0|FL_BASE_BARS,
		.num_ports	= 1,
		.base_baud	= 115200,
		.uart_offset	= 8,
	},
	[pbn_b0_bt_2_115200] = {
		.flags		= FL_BASE0|FL_BASE_BARS,
		.num_ports	= 2,
		.base_baud	= 115200,
		.uart_offset	= 8,
	},
	[pbn_b0_bt_4_115200] = {
		.flags		= FL_BASE0|FL_BASE_BARS,
		.num_ports	= 4,
		.base_baud	= 115200,
		.uart_offset	= 8,
	},
	[pbn_b0_bt_8_115200] = {
		.flags		= FL_BASE0|FL_BASE_BARS,
		.num_ports	= 8,
		.base_baud	= 115200,
		.uart_offset	= 8,
	},

	[pbn_b0_bt_1_460800] = {
		.flags		= FL_BASE0|FL_BASE_BARS,
		.num_ports	= 1,
		.base_baud	= 460800,
		.uart_offset	= 8,
	},
	[pbn_b0_bt_2_460800] = {
		.flags		= FL_BASE0|FL_BASE_BARS,
		.num_ports	= 2,
		.base_baud	= 460800,
		.uart_offset	= 8,
	},
	[pbn_b0_bt_4_460800] = {
		.flags		= FL_BASE0|FL_BASE_BARS,
		.num_ports	= 4,
		.base_baud	= 460800,
		.uart_offset	= 8,
	},

	[pbn_b0_bt_1_921600] = {
		.flags		= FL_BASE0|FL_BASE_BARS,
		.num_ports	= 1,
		.base_baud	= 921600,
		.uart_offset	= 8,
	},
	[pbn_b0_bt_2_921600] = {
		.flags		= FL_BASE0|FL_BASE_BARS,
		.num_ports	= 2,
		.base_baud	= 921600,
		.uart_offset	= 8,
	},
	[pbn_b0_bt_4_921600] = {
		.flags		= FL_BASE0|FL_BASE_BARS,
		.num_ports	= 4,
		.base_baud	= 921600,
		.uart_offset	= 8,
	},
	[pbn_b0_bt_8_921600] = {
		.flags		= FL_BASE0|FL_BASE_BARS,
		.num_ports	= 8,
		.base_baud	= 921600,
		.uart_offset	= 8,
	},

	[pbn_b1_1_115200] = {
		.flags		= FL_BASE1,
		.num_ports	= 1,
		.base_baud	= 115200,
		.uart_offset	= 8,
	},
	[pbn_b1_2_115200] = {
		.flags		= FL_BASE1,
		.num_ports	= 2,
		.base_baud	= 115200,
		.uart_offset	= 8,
	},
	[pbn_b1_4_115200] = {
		.flags		= FL_BASE1,
		.num_ports	= 4,
		.base_baud	= 115200,
		.uart_offset	= 8,
	},
	[pbn_b1_8_115200] = {
		.flags		= FL_BASE1,
		.num_ports	= 8,
		.base_baud	= 115200,
		.uart_offset	= 8,
	},
	[pbn_b1_16_115200] = {
		.flags		= FL_BASE1,
		.num_ports	= 16,
		.base_baud	= 115200,
		.uart_offset	= 8,
	},

	[pbn_b1_1_921600] = {
		.flags		= FL_BASE1,
		.num_ports	= 1,
		.base_baud	= 921600,
		.uart_offset	= 8,
	},
	[pbn_b1_2_921600] = {
		.flags		= FL_BASE1,
		.num_ports	= 2,
		.base_baud	= 921600,
		.uart_offset	= 8,
	},
	[pbn_b1_4_921600] = {
		.flags		= FL_BASE1,
		.num_ports	= 4,
		.base_baud	= 921600,
		.uart_offset	= 8,
	},
	[pbn_b1_8_921600] = {
		.flags		= FL_BASE1,
		.num_ports	= 8,
		.base_baud	= 921600,
		.uart_offset	= 8,
	},
	[pbn_b1_2_1250000] = {
		.flags		= FL_BASE1,
		.num_ports	= 2,
		.base_baud	= 1250000,
		.uart_offset	= 8,
	},

	[pbn_b1_bt_1_115200] = {
		.flags		= FL_BASE1|FL_BASE_BARS,
		.num_ports	= 1,
		.base_baud	= 115200,
		.uart_offset	= 8,
	},
	[pbn_b1_bt_2_115200] = {
		.flags		= FL_BASE1|FL_BASE_BARS,
		.num_ports	= 2,
		.base_baud	= 115200,
		.uart_offset	= 8,
	},
	[pbn_b1_bt_4_115200] = {
		.flags		= FL_BASE1|FL_BASE_BARS,
		.num_ports	= 4,
		.base_baud	= 115200,
		.uart_offset	= 8,
	},

	[pbn_b1_bt_2_921600] = {
		.flags		= FL_BASE1|FL_BASE_BARS,
		.num_ports	= 2,
		.base_baud	= 921600,
		.uart_offset	= 8,
	},

	[pbn_b1_1_1382400] = {
		.flags		= FL_BASE1,
		.num_ports	= 1,
		.base_baud	= 1382400,
		.uart_offset	= 8,
	},
	[pbn_b1_2_1382400] = {
		.flags		= FL_BASE1,
		.num_ports	= 2,
		.base_baud	= 1382400,
		.uart_offset	= 8,
	},
	[pbn_b1_4_1382400] = {
		.flags		= FL_BASE1,
		.num_ports	= 4,
		.base_baud	= 1382400,
		.uart_offset	= 8,
	},
	[pbn_b1_8_1382400] = {
		.flags		= FL_BASE1,
		.num_ports	= 8,
		.base_baud	= 1382400,
		.uart_offset	= 8,
	},

	[pbn_b2_1_115200] = {
		.flags		= FL_BASE2,
		.num_ports	= 1,
		.base_baud	= 115200,
		.uart_offset	= 8,
	},
	[pbn_b2_2_115200] = {
		.flags		= FL_BASE2,
		.num_ports	= 2,
		.base_baud	= 115200,
		.uart_offset	= 8,
	},
	[pbn_b2_4_115200] = {
		.flags          = FL_BASE2,
		.num_ports      = 4,
		.base_baud      = 115200,
		.uart_offset    = 8,
	},
	[pbn_b2_8_115200] = {
		.flags		= FL_BASE2,
		.num_ports	= 8,
		.base_baud	= 115200,
		.uart_offset	= 8,
	},

	[pbn_b2_1_460800] = {
		.flags		= FL_BASE2,
		.num_ports	= 1,
		.base_baud	= 460800,
		.uart_offset	= 8,
	},
	[pbn_b2_4_460800] = {
		.flags		= FL_BASE2,
		.num_ports	= 4,
		.base_baud	= 460800,
		.uart_offset	= 8,
	},
	[pbn_b2_8_460800] = {
		.flags		= FL_BASE2,
		.num_ports	= 8,
		.base_baud	= 460800,
		.uart_offset	= 8,
	},
	[pbn_b2_16_460800] = {
		.flags		= FL_BASE2,
		.num_ports	= 16,
		.base_baud	= 460800,
		.uart_offset	= 8,
	 },

	[pbn_b2_1_921600] = {
		.flags		= FL_BASE2,
		.num_ports	= 1,
		.base_baud	= 921600,
		.uart_offset	= 8,
	},
	[pbn_b2_4_921600] = {
		.flags		= FL_BASE2,
		.num_ports	= 4,
		.base_baud	= 921600,
		.uart_offset	= 8,
	},
	[pbn_b2_8_921600] = {
		.flags		= FL_BASE2,
		.num_ports	= 8,
		.base_baud	= 921600,
		.uart_offset	= 8,
	},

	[pbn_b2_8_1152000] = {
		.flags		= FL_BASE2,
		.num_ports	= 8,
		.base_baud	= 1152000,
		.uart_offset	= 8,
	},

	[pbn_b2_bt_1_115200] = {
		.flags		= FL_BASE2|FL_BASE_BARS,
		.num_ports	= 1,
		.base_baud	= 115200,
		.uart_offset	= 8,
	},
	[pbn_b2_bt_2_115200] = {
		.flags		= FL_BASE2|FL_BASE_BARS,
		.num_ports	= 2,
		.base_baud	= 115200,
		.uart_offset	= 8,
	},
	[pbn_b2_bt_4_115200] = {
		.flags		= FL_BASE2|FL_BASE_BARS,
		.num_ports	= 4,
		.base_baud	= 115200,
		.uart_offset	= 8,
	},

	[pbn_b2_bt_2_921600] = {
		.flags		= FL_BASE2|FL_BASE_BARS,
		.num_ports	= 2,
		.base_baud	= 921600,
		.uart_offset	= 8,
	},
	[pbn_b2_bt_4_921600] = {
		.flags		= FL_BASE2|FL_BASE_BARS,
		.num_ports	= 4,
		.base_baud	= 921600,
		.uart_offset	= 8,
	},

	[pbn_b3_2_115200] = {
		.flags		= FL_BASE3,
		.num_ports	= 2,
		.base_baud	= 115200,
		.uart_offset	= 8,
	},
	[pbn_b3_4_115200] = {
		.flags		= FL_BASE3,
		.num_ports	= 4,
		.base_baud	= 115200,
		.uart_offset	= 8,
	},
	[pbn_b3_8_115200] = {
		.flags		= FL_BASE3,
		.num_ports	= 8,
		.base_baud	= 115200,
		.uart_offset	= 8,
	},

	[pbn_b4_bt_2_921600] = {
		.flags		= FL_BASE4,
		.num_ports	= 2,
		.base_baud	= 921600,
		.uart_offset	= 8,
	},
	[pbn_b4_bt_4_921600] = {
		.flags		= FL_BASE4,
		.num_ports	= 4,
		.base_baud	= 921600,
		.uart_offset	= 8,
	},
	[pbn_b4_bt_8_921600] = {
		.flags		= FL_BASE4,
		.num_ports	= 8,
		.base_baud	= 921600,
		.uart_offset	= 8,
	},

	/*
	 * Entries following this are board-specific.
	 */

	/*
	 * Panacom - IOMEM
	 */
	[pbn_panacom] = {
		.flags		= FL_BASE2,
		.num_ports	= 2,
		.base_baud	= 921600,
		.uart_offset	= 0x400,
		.reg_shift	= 7,
	},
	[pbn_panacom2] = {
		.flags		= FL_BASE2|FL_BASE_BARS,
		.num_ports	= 2,
		.base_baud	= 921600,
		.uart_offset	= 0x400,
		.reg_shift	= 7,
	},
	[pbn_panacom4] = {
		.flags		= FL_BASE2|FL_BASE_BARS,
		.num_ports	= 4,
		.base_baud	= 921600,
		.uart_offset	= 0x400,
		.reg_shift	= 7,
	},

	/* I think this entry is broken - the first_offset looks wrong --rmk */
	[pbn_plx_romulus] = {
		.flags		= FL_BASE2,
		.num_ports	= 4,
		.base_baud	= 921600,
		.uart_offset	= 8 << 2,
		.reg_shift	= 2,
		.first_offset	= 0x03,
	},

	/*
	 * EndRun Technologies
	* Uses the size of PCI Base region 0 to
	* signal now many ports are available
	* 2 port 952 Uart support
	*/
	[pbn_endrun_2_4000000] = {
		.flags		= FL_BASE0,
		.num_ports	= 2,
		.base_baud	= 4000000,
		.uart_offset	= 0x200,
		.first_offset	= 0x1000,
	},

	/*
	 * This board uses the size of PCI Base region 0 to
	 * signal now many ports are available
	 */
	[pbn_oxsemi] = {
		.flags		= FL_BASE0|FL_REGION_SZ_CAP,
		.num_ports	= 32,
		.base_baud	= 115200,
		.uart_offset	= 8,
	},
	[pbn_oxsemi_1_4000000] = {
		.flags		= FL_BASE0,
		.num_ports	= 1,
		.base_baud	= 4000000,
		.uart_offset	= 0x200,
		.first_offset	= 0x1000,
	},
	[pbn_oxsemi_2_4000000] = {
		.flags		= FL_BASE0,
		.num_ports	= 2,
		.base_baud	= 4000000,
		.uart_offset	= 0x200,
		.first_offset	= 0x1000,
	},
	[pbn_oxsemi_4_4000000] = {
		.flags		= FL_BASE0,
		.num_ports	= 4,
		.base_baud	= 4000000,
		.uart_offset	= 0x200,
		.first_offset	= 0x1000,
	},
	[pbn_oxsemi_8_4000000] = {
		.flags		= FL_BASE0,
		.num_ports	= 8,
		.base_baud	= 4000000,
		.uart_offset	= 0x200,
		.first_offset	= 0x1000,
	},


	/*
	 * EKF addition for i960 Boards form EKF with serial port.
	 * Max 256 ports.
	 */
	[pbn_intel_i960] = {
		.flags		= FL_BASE0,
		.num_ports	= 32,
		.base_baud	= 921600,
		.uart_offset	= 8 << 2,
		.reg_shift	= 2,
		.first_offset	= 0x10000,
	},
	[pbn_sgi_ioc3] = {
		.flags		= FL_BASE0|FL_NOIRQ,
		.num_ports	= 1,
		.base_baud	= 458333,
		.uart_offset	= 8,
		.reg_shift	= 0,
		.first_offset	= 0x20178,
	},

	/*
	 * Computone - uses IOMEM.
	 */
	[pbn_computone_4] = {
		.flags		= FL_BASE0,
		.num_ports	= 4,
		.base_baud	= 921600,
		.uart_offset	= 0x40,
		.reg_shift	= 2,
		.first_offset	= 0x200,
	},
	[pbn_computone_6] = {
		.flags		= FL_BASE0,
		.num_ports	= 6,
		.base_baud	= 921600,
		.uart_offset	= 0x40,
		.reg_shift	= 2,
		.first_offset	= 0x200,
	},
	[pbn_computone_8] = {
		.flags		= FL_BASE0,
		.num_ports	= 8,
		.base_baud	= 921600,
		.uart_offset	= 0x40,
		.reg_shift	= 2,
		.first_offset	= 0x200,
	},
	[pbn_sbsxrsio] = {
		.flags		= FL_BASE0,
		.num_ports	= 8,
		.base_baud	= 460800,
		.uart_offset	= 256,
		.reg_shift	= 4,
	},
	/*
	 * Exar Corp. XR17C15[248] Dual/Quad/Octal UART
	 *  Only basic 16550A support.
	 *  XR17C15[24] are not tested, but they should work.
	 */
	[pbn_exar_XR17C152] = {
		.flags		= FL_BASE0,
		.num_ports	= 2,
		.base_baud	= 921600,
		.uart_offset	= 0x200,
	},
	[pbn_exar_XR17C154] = {
		.flags		= FL_BASE0,
		.num_ports	= 4,
		.base_baud	= 921600,
		.uart_offset	= 0x200,
	},
	[pbn_exar_XR17C158] = {
		.flags		= FL_BASE0,
		.num_ports	= 8,
		.base_baud	= 921600,
		.uart_offset	= 0x200,
	},
	[pbn_exar_XR17V352] = {
		.flags		= FL_BASE0,
		.num_ports	= 2,
		.base_baud	= 7812500,
		.uart_offset	= 0x400,
		.reg_shift	= 0,
		.first_offset	= 0,
	},
	[pbn_exar_XR17V354] = {
		.flags		= FL_BASE0,
		.num_ports	= 4,
		.base_baud	= 7812500,
		.uart_offset	= 0x400,
		.reg_shift	= 0,
		.first_offset	= 0,
	},
	[pbn_exar_XR17V358] = {
		.flags		= FL_BASE0,
		.num_ports	= 8,
		.base_baud	= 7812500,
		.uart_offset	= 0x400,
		.reg_shift	= 0,
		.first_offset	= 0,
	},
	[pbn_exar_ibm_saturn] = {
		.flags		= FL_BASE0,
		.num_ports	= 1,
		.base_baud	= 921600,
		.uart_offset	= 0x200,
	},

	/*
	 * PA Semi PWRficient PA6T-1682M on-chip UART
	 */
	[pbn_pasemi_1682M] = {
		.flags		= FL_BASE0,
		.num_ports	= 1,
		.base_baud	= 8333333,
	},
	/*
	 * National Instruments 843x
	 */
	[pbn_ni8430_16] = {
		.flags		= FL_BASE0,
		.num_ports	= 16,
		.base_baud	= 3686400,
		.uart_offset	= 0x10,
		.first_offset	= 0x800,
	},
	[pbn_ni8430_8] = {
		.flags		= FL_BASE0,
		.num_ports	= 8,
		.base_baud	= 3686400,
		.uart_offset	= 0x10,
		.first_offset	= 0x800,
	},
	[pbn_ni8430_4] = {
		.flags		= FL_BASE0,
		.num_ports	= 4,
		.base_baud	= 3686400,
		.uart_offset	= 0x10,
		.first_offset	= 0x800,
	},
	[pbn_ni8430_2] = {
		.flags		= FL_BASE0,
		.num_ports	= 2,
		.base_baud	= 3686400,
		.uart_offset	= 0x10,
		.first_offset	= 0x800,
	},
	/*
	 * ADDI-DATA GmbH PCI-Express communication cards <info@addi-data.com>
	 */
	[pbn_ADDIDATA_PCIe_1_3906250] = {
		.flags		= FL_BASE0,
		.num_ports	= 1,
		.base_baud	= 3906250,
		.uart_offset	= 0x200,
		.first_offset	= 0x1000,
	},
	[pbn_ADDIDATA_PCIe_2_3906250] = {
		.flags		= FL_BASE0,
		.num_ports	= 2,
		.base_baud	= 3906250,
		.uart_offset	= 0x200,
		.first_offset	= 0x1000,
	},
	[pbn_ADDIDATA_PCIe_4_3906250] = {
		.flags		= FL_BASE0,
		.num_ports	= 4,
		.base_baud	= 3906250,
		.uart_offset	= 0x200,
		.first_offset	= 0x1000,
	},
	[pbn_ADDIDATA_PCIe_8_3906250] = {
		.flags		= FL_BASE0,
		.num_ports	= 8,
		.base_baud	= 3906250,
		.uart_offset	= 0x200,
		.first_offset	= 0x1000,
	},
	[pbn_ce4100_1_115200] = {
		.flags		= FL_BASE_BARS,
		.num_ports	= 2,
		.base_baud	= 921600,
		.reg_shift      = 2,
	},
	/*
	 * Intel BayTrail HSUART reference clock is 44.2368 MHz at power-on,
	 * but is overridden by byt_set_termios.
	 */
	[pbn_byt] = {
		.flags		= FL_BASE0,
		.num_ports	= 1,
		.base_baud	= 2764800,
		.uart_offset	= 0x80,
		.reg_shift      = 2,
	},
	[pbn_qrk] = {
		.flags		= FL_BASE0,
		.num_ports	= 1,
		.base_baud	= 2764800,
		.reg_shift	= 2,
	},
	[pbn_omegapci] = {
		.flags		= FL_BASE0,
		.num_ports	= 8,
		.base_baud	= 115200,
		.uart_offset	= 0x200,
	},
	[pbn_NETMOS9900_2s_115200] = {
		.flags		= FL_BASE0,
		.num_ports	= 2,
		.base_baud	= 115200,
	},
	[pbn_brcm_trumanage] = {
		.flags		= FL_BASE0,
		.num_ports	= 1,
		.reg_shift	= 2,
		.base_baud	= 115200,
	},
	[pbn_fintek_4] = {
		.num_ports	= 4,
		.uart_offset	= 8,
		.base_baud	= 115200,
		.first_offset	= 0x40,
	},
	[pbn_fintek_8] = {
		.num_ports	= 8,
		.uart_offset	= 8,
		.base_baud	= 115200,
		.first_offset	= 0x40,
	},
	[pbn_fintek_12] = {
		.num_ports	= 12,
		.uart_offset	= 8,
		.base_baud	= 115200,
		.first_offset	= 0x40,
	},

	[pbn_wch384_4] = {
		.flags		= FL_BASE0,
		.num_ports	= 4,
		.base_baud      = 115200,
		.uart_offset    = 8,
		.first_offset   = 0xC0,
	},
};

static const struct pci_device_id blacklist[] = {
	/* softmodems */
	{ PCI_VDEVICE(AL, 0x5457), }, /* ALi Corporation M5457 AC'97 Modem */
	{ PCI_VDEVICE(MOTOROLA, 0x3052), }, /* Motorola Si3052-based modem */
	{ PCI_DEVICE(0x1543, 0x3052), }, /* Si3052-based modem, default IDs */

	/* multi-io cards handled by parport_serial */
	{ PCI_DEVICE(0x4348, 0x7053), }, /* WCH CH353 2S1P */
	{ PCI_DEVICE(0x4348, 0x5053), }, /* WCH CH353 1S1P */
	{ PCI_DEVICE(0x1c00, 0x3250), }, /* WCH CH382 2S1P */
<<<<<<< HEAD
=======
	{ PCI_DEVICE(0x1c00, 0x3470), }, /* WCH CH384 4S */
>>>>>>> 59343cd7
};

/*
 * Given a complete unknown PCI device, try to use some heuristics to
 * guess what the configuration might be, based on the pitiful PCI
 * serial specs.  Returns 0 on success, 1 on failure.
 */
static int
serial_pci_guess_board(struct pci_dev *dev, struct pciserial_board *board)
{
	const struct pci_device_id *bldev;
	int num_iomem, num_port, first_port = -1, i;

	/*
	 * If it is not a communications device or the programming
	 * interface is greater than 6, give up.
	 *
	 * (Should we try to make guesses for multiport serial devices
	 * later?)
	 */
	if ((((dev->class >> 8) != PCI_CLASS_COMMUNICATION_SERIAL) &&
	     ((dev->class >> 8) != PCI_CLASS_COMMUNICATION_MODEM)) ||
	    (dev->class & 0xff) > 6)
		return -ENODEV;

	/*
	 * Do not access blacklisted devices that are known not to
	 * feature serial ports or are handled by other modules.
	 */
	for (bldev = blacklist;
	     bldev < blacklist + ARRAY_SIZE(blacklist);
	     bldev++) {
		if (dev->vendor == bldev->vendor &&
		    dev->device == bldev->device)
			return -ENODEV;
	}

	num_iomem = num_port = 0;
	for (i = 0; i < PCI_NUM_BAR_RESOURCES; i++) {
		if (pci_resource_flags(dev, i) & IORESOURCE_IO) {
			num_port++;
			if (first_port == -1)
				first_port = i;
		}
		if (pci_resource_flags(dev, i) & IORESOURCE_MEM)
			num_iomem++;
	}

	/*
	 * If there is 1 or 0 iomem regions, and exactly one port,
	 * use it.  We guess the number of ports based on the IO
	 * region size.
	 */
	if (num_iomem <= 1 && num_port == 1) {
		board->flags = first_port;
		board->num_ports = pci_resource_len(dev, first_port) / 8;
		return 0;
	}

	/*
	 * Now guess if we've got a board which indexes by BARs.
	 * Each IO BAR should be 8 bytes, and they should follow
	 * consecutively.
	 */
	first_port = -1;
	num_port = 0;
	for (i = 0; i < PCI_NUM_BAR_RESOURCES; i++) {
		if (pci_resource_flags(dev, i) & IORESOURCE_IO &&
		    pci_resource_len(dev, i) == 8 &&
		    (first_port == -1 || (first_port + num_port) == i)) {
			num_port++;
			if (first_port == -1)
				first_port = i;
		}
	}

	if (num_port > 1) {
		board->flags = first_port | FL_BASE_BARS;
		board->num_ports = num_port;
		return 0;
	}

	return -ENODEV;
}

static inline int
serial_pci_matches(const struct pciserial_board *board,
		   const struct pciserial_board *guessed)
{
	return
	    board->num_ports == guessed->num_ports &&
	    board->base_baud == guessed->base_baud &&
	    board->uart_offset == guessed->uart_offset &&
	    board->reg_shift == guessed->reg_shift &&
	    board->first_offset == guessed->first_offset;
}

struct serial_private *
pciserial_init_ports(struct pci_dev *dev, const struct pciserial_board *board)
{
	struct uart_8250_port uart;
	struct serial_private *priv;
	struct pci_serial_quirk *quirk;
	int rc, nr_ports, i;

	nr_ports = board->num_ports;

	/*
	 * Find an init and setup quirks.
	 */
	quirk = find_quirk(dev);

	/*
	 * Run the new-style initialization function.
	 * The initialization function returns:
	 *  <0  - error
	 *   0  - use board->num_ports
	 *  >0  - number of ports
	 */
	if (quirk->init) {
		rc = quirk->init(dev);
		if (rc < 0) {
			priv = ERR_PTR(rc);
			goto err_out;
		}
		if (rc)
			nr_ports = rc;
	}

	priv = kzalloc(sizeof(struct serial_private) +
		       sizeof(unsigned int) * nr_ports,
		       GFP_KERNEL);
	if (!priv) {
		priv = ERR_PTR(-ENOMEM);
		goto err_deinit;
	}

	priv->dev = dev;
	priv->quirk = quirk;

	memset(&uart, 0, sizeof(uart));
	uart.port.flags = UPF_SKIP_TEST | UPF_BOOT_AUTOCONF | UPF_SHARE_IRQ;
	uart.port.uartclk = board->base_baud * 16;
	uart.port.irq = get_pci_irq(dev, board);
	uart.port.dev = &dev->dev;

	for (i = 0; i < nr_ports; i++) {
		if (quirk->setup(priv, board, &uart, i))
			break;

		dev_dbg(&dev->dev, "Setup PCI port: port %lx, irq %d, type %d\n",
			uart.port.iobase, uart.port.irq, uart.port.iotype);

		priv->line[i] = serial8250_register_8250_port(&uart);
		if (priv->line[i] < 0) {
			dev_err(&dev->dev,
				"Couldn't register serial port %lx, irq %d, type %d, error %d\n",
				uart.port.iobase, uart.port.irq,
				uart.port.iotype, priv->line[i]);
			break;
		}
	}
	priv->nr = i;
	return priv;

err_deinit:
	if (quirk->exit)
		quirk->exit(dev);
err_out:
	return priv;
}
EXPORT_SYMBOL_GPL(pciserial_init_ports);

void pciserial_remove_ports(struct serial_private *priv)
{
	struct pci_serial_quirk *quirk;
	int i;

	for (i = 0; i < priv->nr; i++)
		serial8250_unregister_port(priv->line[i]);

	for (i = 0; i < PCI_NUM_BAR_RESOURCES; i++) {
		if (priv->remapped_bar[i])
			iounmap(priv->remapped_bar[i]);
		priv->remapped_bar[i] = NULL;
	}

	/*
	 * Find the exit quirks.
	 */
	quirk = find_quirk(priv->dev);
	if (quirk->exit)
		quirk->exit(priv->dev);

	kfree(priv);
}
EXPORT_SYMBOL_GPL(pciserial_remove_ports);

void pciserial_suspend_ports(struct serial_private *priv)
{
	int i;

	for (i = 0; i < priv->nr; i++)
		if (priv->line[i] >= 0)
			serial8250_suspend_port(priv->line[i]);

	/*
	 * Ensure that every init quirk is properly torn down
	 */
	if (priv->quirk->exit)
		priv->quirk->exit(priv->dev);
}
EXPORT_SYMBOL_GPL(pciserial_suspend_ports);

void pciserial_resume_ports(struct serial_private *priv)
{
	int i;

	/*
	 * Ensure that the board is correctly configured.
	 */
	if (priv->quirk->init)
		priv->quirk->init(priv->dev);

	for (i = 0; i < priv->nr; i++)
		if (priv->line[i] >= 0)
			serial8250_resume_port(priv->line[i]);
}
EXPORT_SYMBOL_GPL(pciserial_resume_ports);

/*
 * Probe one serial board.  Unfortunately, there is no rhyme nor reason
 * to the arrangement of serial ports on a PCI card.
 */
static int
pciserial_init_one(struct pci_dev *dev, const struct pci_device_id *ent)
{
	struct pci_serial_quirk *quirk;
	struct serial_private *priv;
	const struct pciserial_board *board;
	struct pciserial_board tmp;
	int rc;

	quirk = find_quirk(dev);
	if (quirk->probe) {
		rc = quirk->probe(dev);
		if (rc)
			return rc;
	}

	if (ent->driver_data >= ARRAY_SIZE(pci_boards)) {
		dev_err(&dev->dev, "invalid driver_data: %ld\n",
			ent->driver_data);
		return -EINVAL;
	}

	board = &pci_boards[ent->driver_data];

	rc = pci_enable_device(dev);
	pci_save_state(dev);
	if (rc)
		return rc;

	if (ent->driver_data == pbn_default) {
		/*
		 * Use a copy of the pci_board entry for this;
		 * avoid changing entries in the table.
		 */
		memcpy(&tmp, board, sizeof(struct pciserial_board));
		board = &tmp;

		/*
		 * We matched one of our class entries.  Try to
		 * determine the parameters of this board.
		 */
		rc = serial_pci_guess_board(dev, &tmp);
		if (rc)
			goto disable;
	} else {
		/*
		 * We matched an explicit entry.  If we are able to
		 * detect this boards settings with our heuristic,
		 * then we no longer need this entry.
		 */
		memcpy(&tmp, &pci_boards[pbn_default],
		       sizeof(struct pciserial_board));
		rc = serial_pci_guess_board(dev, &tmp);
		if (rc == 0 && serial_pci_matches(board, &tmp))
			moan_device("Redundant entry in serial pci_table.",
				    dev);
	}

	priv = pciserial_init_ports(dev, board);
	if (!IS_ERR(priv)) {
		pci_set_drvdata(dev, priv);
		return 0;
	}

	rc = PTR_ERR(priv);

 disable:
	pci_disable_device(dev);
	return rc;
}

static void pciserial_remove_one(struct pci_dev *dev)
{
	struct serial_private *priv = pci_get_drvdata(dev);

	pciserial_remove_ports(priv);

	pci_disable_device(dev);
}

#ifdef CONFIG_PM
static int pciserial_suspend_one(struct pci_dev *dev, pm_message_t state)
{
	struct serial_private *priv = pci_get_drvdata(dev);

	if (priv)
		pciserial_suspend_ports(priv);

	pci_save_state(dev);
	pci_set_power_state(dev, pci_choose_state(dev, state));
	return 0;
}

static int pciserial_resume_one(struct pci_dev *dev)
{
	int err;
	struct serial_private *priv = pci_get_drvdata(dev);

	pci_set_power_state(dev, PCI_D0);
	pci_restore_state(dev);

	if (priv) {
		/*
		 * The device may have been disabled.  Re-enable it.
		 */
		err = pci_enable_device(dev);
		/* FIXME: We cannot simply error out here */
		if (err)
			dev_err(&dev->dev, "Unable to re-enable ports, trying to continue.\n");
		pciserial_resume_ports(priv);
	}
	return 0;
}
#endif

static struct pci_device_id serial_pci_tbl[] = {
	/* Advantech use PCI_DEVICE_ID_ADVANTECH_PCI3620 (0x3620) as 'PCI_SUBVENDOR_ID' */
	{	PCI_VENDOR_ID_ADVANTECH, PCI_DEVICE_ID_ADVANTECH_PCI3620,
		PCI_DEVICE_ID_ADVANTECH_PCI3620, 0x0001, 0, 0,
		pbn_b2_8_921600 },
	/* Advantech also use 0x3618 and 0xf618 */
	{	PCI_VENDOR_ID_ADVANTECH, PCI_DEVICE_ID_ADVANTECH_PCI3618,
		PCI_DEVICE_ID_ADVANTECH_PCI3618, PCI_ANY_ID, 0, 0,
		pbn_b0_4_921600 },
	{	PCI_VENDOR_ID_ADVANTECH, PCI_DEVICE_ID_ADVANTECH_PCIf618,
		PCI_DEVICE_ID_ADVANTECH_PCI3618, PCI_ANY_ID, 0, 0,
		pbn_b0_4_921600 },
	{	PCI_VENDOR_ID_V3, PCI_DEVICE_ID_V3_V960,
		PCI_SUBVENDOR_ID_CONNECT_TECH,
		PCI_SUBDEVICE_ID_CONNECT_TECH_BH8_232, 0, 0,
		pbn_b1_8_1382400 },
	{	PCI_VENDOR_ID_V3, PCI_DEVICE_ID_V3_V960,
		PCI_SUBVENDOR_ID_CONNECT_TECH,
		PCI_SUBDEVICE_ID_CONNECT_TECH_BH4_232, 0, 0,
		pbn_b1_4_1382400 },
	{	PCI_VENDOR_ID_V3, PCI_DEVICE_ID_V3_V960,
		PCI_SUBVENDOR_ID_CONNECT_TECH,
		PCI_SUBDEVICE_ID_CONNECT_TECH_BH2_232, 0, 0,
		pbn_b1_2_1382400 },
	{	PCI_VENDOR_ID_V3, PCI_DEVICE_ID_V3_V351,
		PCI_SUBVENDOR_ID_CONNECT_TECH,
		PCI_SUBDEVICE_ID_CONNECT_TECH_BH8_232, 0, 0,
		pbn_b1_8_1382400 },
	{	PCI_VENDOR_ID_V3, PCI_DEVICE_ID_V3_V351,
		PCI_SUBVENDOR_ID_CONNECT_TECH,
		PCI_SUBDEVICE_ID_CONNECT_TECH_BH4_232, 0, 0,
		pbn_b1_4_1382400 },
	{	PCI_VENDOR_ID_V3, PCI_DEVICE_ID_V3_V351,
		PCI_SUBVENDOR_ID_CONNECT_TECH,
		PCI_SUBDEVICE_ID_CONNECT_TECH_BH2_232, 0, 0,
		pbn_b1_2_1382400 },
	{	PCI_VENDOR_ID_V3, PCI_DEVICE_ID_V3_V351,
		PCI_SUBVENDOR_ID_CONNECT_TECH,
		PCI_SUBDEVICE_ID_CONNECT_TECH_BH8_485, 0, 0,
		pbn_b1_8_921600 },
	{	PCI_VENDOR_ID_V3, PCI_DEVICE_ID_V3_V351,
		PCI_SUBVENDOR_ID_CONNECT_TECH,
		PCI_SUBDEVICE_ID_CONNECT_TECH_BH8_485_4_4, 0, 0,
		pbn_b1_8_921600 },
	{	PCI_VENDOR_ID_V3, PCI_DEVICE_ID_V3_V351,
		PCI_SUBVENDOR_ID_CONNECT_TECH,
		PCI_SUBDEVICE_ID_CONNECT_TECH_BH4_485, 0, 0,
		pbn_b1_4_921600 },
	{	PCI_VENDOR_ID_V3, PCI_DEVICE_ID_V3_V351,
		PCI_SUBVENDOR_ID_CONNECT_TECH,
		PCI_SUBDEVICE_ID_CONNECT_TECH_BH4_485_2_2, 0, 0,
		pbn_b1_4_921600 },
	{	PCI_VENDOR_ID_V3, PCI_DEVICE_ID_V3_V351,
		PCI_SUBVENDOR_ID_CONNECT_TECH,
		PCI_SUBDEVICE_ID_CONNECT_TECH_BH2_485, 0, 0,
		pbn_b1_2_921600 },
	{	PCI_VENDOR_ID_V3, PCI_DEVICE_ID_V3_V351,
		PCI_SUBVENDOR_ID_CONNECT_TECH,
		PCI_SUBDEVICE_ID_CONNECT_TECH_BH8_485_2_6, 0, 0,
		pbn_b1_8_921600 },
	{	PCI_VENDOR_ID_V3, PCI_DEVICE_ID_V3_V351,
		PCI_SUBVENDOR_ID_CONNECT_TECH,
		PCI_SUBDEVICE_ID_CONNECT_TECH_BH081101V1, 0, 0,
		pbn_b1_8_921600 },
	{	PCI_VENDOR_ID_V3, PCI_DEVICE_ID_V3_V351,
		PCI_SUBVENDOR_ID_CONNECT_TECH,
		PCI_SUBDEVICE_ID_CONNECT_TECH_BH041101V1, 0, 0,
		pbn_b1_4_921600 },
	{	PCI_VENDOR_ID_V3, PCI_DEVICE_ID_V3_V351,
		PCI_SUBVENDOR_ID_CONNECT_TECH,
		PCI_SUBDEVICE_ID_CONNECT_TECH_BH2_20MHZ, 0, 0,
		pbn_b1_2_1250000 },
	{	PCI_VENDOR_ID_OXSEMI, PCI_DEVICE_ID_OXSEMI_16PCI954,
		PCI_SUBVENDOR_ID_CONNECT_TECH,
		PCI_SUBDEVICE_ID_CONNECT_TECH_TITAN_2, 0, 0,
		pbn_b0_2_1843200 },
	{	PCI_VENDOR_ID_OXSEMI, PCI_DEVICE_ID_OXSEMI_16PCI954,
		PCI_SUBVENDOR_ID_CONNECT_TECH,
		PCI_SUBDEVICE_ID_CONNECT_TECH_TITAN_4, 0, 0,
		pbn_b0_4_1843200 },
	{	PCI_VENDOR_ID_OXSEMI, PCI_DEVICE_ID_OXSEMI_16PCI954,
		PCI_VENDOR_ID_AFAVLAB,
		PCI_SUBDEVICE_ID_AFAVLAB_P061, 0, 0,
		pbn_b0_4_1152000 },
	{	PCI_VENDOR_ID_EXAR, PCI_DEVICE_ID_EXAR_XR17C152,
		PCI_SUBVENDOR_ID_CONNECT_TECH,
		PCI_SUBDEVICE_ID_CONNECT_TECH_PCI_UART_2_232, 0, 0,
		pbn_b0_2_1843200_200 },
	{	PCI_VENDOR_ID_EXAR, PCI_DEVICE_ID_EXAR_XR17C154,
		PCI_SUBVENDOR_ID_CONNECT_TECH,
		PCI_SUBDEVICE_ID_CONNECT_TECH_PCI_UART_4_232, 0, 0,
		pbn_b0_4_1843200_200 },
	{	PCI_VENDOR_ID_EXAR, PCI_DEVICE_ID_EXAR_XR17C158,
		PCI_SUBVENDOR_ID_CONNECT_TECH,
		PCI_SUBDEVICE_ID_CONNECT_TECH_PCI_UART_8_232, 0, 0,
		pbn_b0_8_1843200_200 },
	{	PCI_VENDOR_ID_EXAR, PCI_DEVICE_ID_EXAR_XR17C152,
		PCI_SUBVENDOR_ID_CONNECT_TECH,
		PCI_SUBDEVICE_ID_CONNECT_TECH_PCI_UART_1_1, 0, 0,
		pbn_b0_2_1843200_200 },
	{	PCI_VENDOR_ID_EXAR, PCI_DEVICE_ID_EXAR_XR17C154,
		PCI_SUBVENDOR_ID_CONNECT_TECH,
		PCI_SUBDEVICE_ID_CONNECT_TECH_PCI_UART_2_2, 0, 0,
		pbn_b0_4_1843200_200 },
	{	PCI_VENDOR_ID_EXAR, PCI_DEVICE_ID_EXAR_XR17C158,
		PCI_SUBVENDOR_ID_CONNECT_TECH,
		PCI_SUBDEVICE_ID_CONNECT_TECH_PCI_UART_4_4, 0, 0,
		pbn_b0_8_1843200_200 },
	{	PCI_VENDOR_ID_EXAR, PCI_DEVICE_ID_EXAR_XR17C152,
		PCI_SUBVENDOR_ID_CONNECT_TECH,
		PCI_SUBDEVICE_ID_CONNECT_TECH_PCI_UART_2, 0, 0,
		pbn_b0_2_1843200_200 },
	{	PCI_VENDOR_ID_EXAR, PCI_DEVICE_ID_EXAR_XR17C154,
		PCI_SUBVENDOR_ID_CONNECT_TECH,
		PCI_SUBDEVICE_ID_CONNECT_TECH_PCI_UART_4, 0, 0,
		pbn_b0_4_1843200_200 },
	{	PCI_VENDOR_ID_EXAR, PCI_DEVICE_ID_EXAR_XR17C158,
		PCI_SUBVENDOR_ID_CONNECT_TECH,
		PCI_SUBDEVICE_ID_CONNECT_TECH_PCI_UART_8, 0, 0,
		pbn_b0_8_1843200_200 },
	{	PCI_VENDOR_ID_EXAR, PCI_DEVICE_ID_EXAR_XR17C152,
		PCI_SUBVENDOR_ID_CONNECT_TECH,
		PCI_SUBDEVICE_ID_CONNECT_TECH_PCI_UART_2_485, 0, 0,
		pbn_b0_2_1843200_200 },
	{	PCI_VENDOR_ID_EXAR, PCI_DEVICE_ID_EXAR_XR17C154,
		PCI_SUBVENDOR_ID_CONNECT_TECH,
		PCI_SUBDEVICE_ID_CONNECT_TECH_PCI_UART_4_485, 0, 0,
		pbn_b0_4_1843200_200 },
	{	PCI_VENDOR_ID_EXAR, PCI_DEVICE_ID_EXAR_XR17C158,
		PCI_SUBVENDOR_ID_CONNECT_TECH,
		PCI_SUBDEVICE_ID_CONNECT_TECH_PCI_UART_8_485, 0, 0,
		pbn_b0_8_1843200_200 },
	{	PCI_VENDOR_ID_EXAR, PCI_DEVICE_ID_EXAR_XR17C152,
		PCI_VENDOR_ID_IBM, PCI_SUBDEVICE_ID_IBM_SATURN_SERIAL_ONE_PORT,
		0, 0, pbn_exar_ibm_saturn },

	{	PCI_VENDOR_ID_SEALEVEL, PCI_DEVICE_ID_SEALEVEL_U530,
		PCI_ANY_ID, PCI_ANY_ID, 0, 0,
		pbn_b2_bt_1_115200 },
	{	PCI_VENDOR_ID_SEALEVEL, PCI_DEVICE_ID_SEALEVEL_UCOMM2,
		PCI_ANY_ID, PCI_ANY_ID, 0, 0,
		pbn_b2_bt_2_115200 },
	{	PCI_VENDOR_ID_SEALEVEL, PCI_DEVICE_ID_SEALEVEL_UCOMM422,
		PCI_ANY_ID, PCI_ANY_ID, 0, 0,
		pbn_b2_bt_4_115200 },
	{	PCI_VENDOR_ID_SEALEVEL, PCI_DEVICE_ID_SEALEVEL_UCOMM232,
		PCI_ANY_ID, PCI_ANY_ID, 0, 0,
		pbn_b2_bt_2_115200 },
	{	PCI_VENDOR_ID_SEALEVEL, PCI_DEVICE_ID_SEALEVEL_COMM4,
		PCI_ANY_ID, PCI_ANY_ID, 0, 0,
		pbn_b2_bt_4_115200 },
	{	PCI_VENDOR_ID_SEALEVEL, PCI_DEVICE_ID_SEALEVEL_COMM8,
		PCI_ANY_ID, PCI_ANY_ID, 0, 0,
		pbn_b2_8_115200 },
	{	PCI_VENDOR_ID_SEALEVEL, PCI_DEVICE_ID_SEALEVEL_7803,
		PCI_ANY_ID, PCI_ANY_ID, 0, 0,
		pbn_b2_8_460800 },
	{	PCI_VENDOR_ID_SEALEVEL, PCI_DEVICE_ID_SEALEVEL_UCOMM8,
		PCI_ANY_ID, PCI_ANY_ID, 0, 0,
		pbn_b2_8_115200 },

	{	PCI_VENDOR_ID_PLX, PCI_DEVICE_ID_PLX_GTEK_SERIAL2,
		PCI_ANY_ID, PCI_ANY_ID, 0, 0,
		pbn_b2_bt_2_115200 },
	{	PCI_VENDOR_ID_PLX, PCI_DEVICE_ID_PLX_SPCOM200,
		PCI_ANY_ID, PCI_ANY_ID, 0, 0,
		pbn_b2_bt_2_921600 },
	/*
	 * VScom SPCOM800, from sl@s.pl
	 */
	{	PCI_VENDOR_ID_PLX, PCI_DEVICE_ID_PLX_SPCOM800,
		PCI_ANY_ID, PCI_ANY_ID, 0, 0,
		pbn_b2_8_921600 },
	{	PCI_VENDOR_ID_PLX, PCI_DEVICE_ID_PLX_1077,
		PCI_ANY_ID, PCI_ANY_ID, 0, 0,
		pbn_b2_4_921600 },
	/* Unknown card - subdevice 0x1584 */
	{	PCI_VENDOR_ID_PLX, PCI_DEVICE_ID_PLX_9050,
		PCI_VENDOR_ID_PLX,
		PCI_SUBDEVICE_ID_UNKNOWN_0x1584, 0, 0,
		pbn_b2_4_115200 },
	/* Unknown card - subdevice 0x1588 */
	{	PCI_VENDOR_ID_PLX, PCI_DEVICE_ID_PLX_9050,
		PCI_VENDOR_ID_PLX,
		PCI_SUBDEVICE_ID_UNKNOWN_0x1588, 0, 0,
		pbn_b2_8_115200 },
	{	PCI_VENDOR_ID_PLX, PCI_DEVICE_ID_PLX_9050,
		PCI_SUBVENDOR_ID_KEYSPAN,
		PCI_SUBDEVICE_ID_KEYSPAN_SX2, 0, 0,
		pbn_panacom },
	{	PCI_VENDOR_ID_PANACOM, PCI_DEVICE_ID_PANACOM_QUADMODEM,
		PCI_ANY_ID, PCI_ANY_ID, 0, 0,
		pbn_panacom4 },
	{	PCI_VENDOR_ID_PANACOM, PCI_DEVICE_ID_PANACOM_DUALMODEM,
		PCI_ANY_ID, PCI_ANY_ID, 0, 0,
		pbn_panacom2 },
	{	PCI_VENDOR_ID_PLX, PCI_DEVICE_ID_PLX_9030,
		PCI_VENDOR_ID_ESDGMBH,
		PCI_DEVICE_ID_ESDGMBH_CPCIASIO4, 0, 0,
		pbn_b2_4_115200 },
	{	PCI_VENDOR_ID_PLX, PCI_DEVICE_ID_PLX_9050,
		PCI_SUBVENDOR_ID_CHASE_PCIFAST,
		PCI_SUBDEVICE_ID_CHASE_PCIFAST4, 0, 0,
		pbn_b2_4_460800 },
	{	PCI_VENDOR_ID_PLX, PCI_DEVICE_ID_PLX_9050,
		PCI_SUBVENDOR_ID_CHASE_PCIFAST,
		PCI_SUBDEVICE_ID_CHASE_PCIFAST8, 0, 0,
		pbn_b2_8_460800 },
	{	PCI_VENDOR_ID_PLX, PCI_DEVICE_ID_PLX_9050,
		PCI_SUBVENDOR_ID_CHASE_PCIFAST,
		PCI_SUBDEVICE_ID_CHASE_PCIFAST16, 0, 0,
		pbn_b2_16_460800 },
	{	PCI_VENDOR_ID_PLX, PCI_DEVICE_ID_PLX_9050,
		PCI_SUBVENDOR_ID_CHASE_PCIFAST,
		PCI_SUBDEVICE_ID_CHASE_PCIFAST16FMC, 0, 0,
		pbn_b2_16_460800 },
	{	PCI_VENDOR_ID_PLX, PCI_DEVICE_ID_PLX_9050,
		PCI_SUBVENDOR_ID_CHASE_PCIRAS,
		PCI_SUBDEVICE_ID_CHASE_PCIRAS4, 0, 0,
		pbn_b2_4_460800 },
	{	PCI_VENDOR_ID_PLX, PCI_DEVICE_ID_PLX_9050,
		PCI_SUBVENDOR_ID_CHASE_PCIRAS,
		PCI_SUBDEVICE_ID_CHASE_PCIRAS8, 0, 0,
		pbn_b2_8_460800 },
	{	PCI_VENDOR_ID_PLX, PCI_DEVICE_ID_PLX_9050,
		PCI_SUBVENDOR_ID_EXSYS,
		PCI_SUBDEVICE_ID_EXSYS_4055, 0, 0,
		pbn_b2_4_115200 },
	/*
	 * Megawolf Romulus PCI Serial Card, from Mike Hudson
	 * (Exoray@isys.ca)
	 */
	{	PCI_VENDOR_ID_PLX, PCI_DEVICE_ID_PLX_ROMULUS,
		0x10b5, 0x106a, 0, 0,
		pbn_plx_romulus },
	/*
	* EndRun Technologies. PCI express device range.
	*    EndRun PTP/1588 has 2 Native UARTs.
	*/
	{	PCI_VENDOR_ID_ENDRUN, PCI_DEVICE_ID_ENDRUN_1588,
		PCI_ANY_ID, PCI_ANY_ID, 0, 0,
		pbn_endrun_2_4000000 },
	/*
	 * Quatech cards. These actually have configurable clocks but for
	 * now we just use the default.
	 *
	 * 100 series are RS232, 200 series RS422,
	 */
	{	PCI_VENDOR_ID_QUATECH, PCI_DEVICE_ID_QUATECH_QSC100,
		PCI_ANY_ID, PCI_ANY_ID, 0, 0,
		pbn_b1_4_115200 },
	{	PCI_VENDOR_ID_QUATECH, PCI_DEVICE_ID_QUATECH_DSC100,
		PCI_ANY_ID, PCI_ANY_ID, 0, 0,
		pbn_b1_2_115200 },
	{	PCI_VENDOR_ID_QUATECH, PCI_DEVICE_ID_QUATECH_DSC100E,
		PCI_ANY_ID, PCI_ANY_ID, 0, 0,
		pbn_b2_2_115200 },
	{	PCI_VENDOR_ID_QUATECH, PCI_DEVICE_ID_QUATECH_DSC200,
		PCI_ANY_ID, PCI_ANY_ID, 0, 0,
		pbn_b1_2_115200 },
	{	PCI_VENDOR_ID_QUATECH, PCI_DEVICE_ID_QUATECH_DSC200E,
		PCI_ANY_ID, PCI_ANY_ID, 0, 0,
		pbn_b2_2_115200 },
	{	PCI_VENDOR_ID_QUATECH, PCI_DEVICE_ID_QUATECH_QSC200,
		PCI_ANY_ID, PCI_ANY_ID, 0, 0,
		pbn_b1_4_115200 },
	{	PCI_VENDOR_ID_QUATECH, PCI_DEVICE_ID_QUATECH_ESC100D,
		PCI_ANY_ID, PCI_ANY_ID, 0, 0,
		pbn_b1_8_115200 },
	{	PCI_VENDOR_ID_QUATECH, PCI_DEVICE_ID_QUATECH_ESC100M,
		PCI_ANY_ID, PCI_ANY_ID, 0, 0,
		pbn_b1_8_115200 },
	{	PCI_VENDOR_ID_QUATECH, PCI_DEVICE_ID_QUATECH_QSCP100,
		PCI_ANY_ID, PCI_ANY_ID, 0, 0,
		pbn_b1_4_115200 },
	{	PCI_VENDOR_ID_QUATECH, PCI_DEVICE_ID_QUATECH_DSCP100,
		PCI_ANY_ID, PCI_ANY_ID, 0, 0,
		pbn_b1_2_115200 },
	{	PCI_VENDOR_ID_QUATECH, PCI_DEVICE_ID_QUATECH_QSCP200,
		PCI_ANY_ID, PCI_ANY_ID, 0, 0,
		pbn_b1_4_115200 },
	{	PCI_VENDOR_ID_QUATECH, PCI_DEVICE_ID_QUATECH_DSCP200,
		PCI_ANY_ID, PCI_ANY_ID, 0, 0,
		pbn_b1_2_115200 },
	{	PCI_VENDOR_ID_QUATECH, PCI_DEVICE_ID_QUATECH_QSCLP100,
		PCI_ANY_ID, PCI_ANY_ID, 0, 0,
		pbn_b2_4_115200 },
	{	PCI_VENDOR_ID_QUATECH, PCI_DEVICE_ID_QUATECH_DSCLP100,
		PCI_ANY_ID, PCI_ANY_ID, 0, 0,
		pbn_b2_2_115200 },
	{	PCI_VENDOR_ID_QUATECH, PCI_DEVICE_ID_QUATECH_SSCLP100,
		PCI_ANY_ID, PCI_ANY_ID, 0, 0,
		pbn_b2_1_115200 },
	{	PCI_VENDOR_ID_QUATECH, PCI_DEVICE_ID_QUATECH_QSCLP200,
		PCI_ANY_ID, PCI_ANY_ID, 0, 0,
		pbn_b2_4_115200 },
	{	PCI_VENDOR_ID_QUATECH, PCI_DEVICE_ID_QUATECH_DSCLP200,
		PCI_ANY_ID, PCI_ANY_ID, 0, 0,
		pbn_b2_2_115200 },
	{	PCI_VENDOR_ID_QUATECH, PCI_DEVICE_ID_QUATECH_SSCLP200,
		PCI_ANY_ID, PCI_ANY_ID, 0, 0,
		pbn_b2_1_115200 },
	{	PCI_VENDOR_ID_QUATECH, PCI_DEVICE_ID_QUATECH_ESCLP100,
		PCI_ANY_ID, PCI_ANY_ID, 0, 0,
		pbn_b0_8_115200 },

	{	PCI_VENDOR_ID_SPECIALIX, PCI_DEVICE_ID_OXSEMI_16PCI954,
		PCI_VENDOR_ID_SPECIALIX, PCI_SUBDEVICE_ID_SPECIALIX_SPEED4,
		0, 0,
		pbn_b0_4_921600 },
	{	PCI_VENDOR_ID_OXSEMI, PCI_DEVICE_ID_OXSEMI_16PCI954,
		PCI_SUBVENDOR_ID_SIIG, PCI_SUBDEVICE_ID_SIIG_QUARTET_SERIAL,
		0, 0,
		pbn_b0_4_1152000 },
	{	PCI_VENDOR_ID_OXSEMI, 0x9505,
		PCI_ANY_ID, PCI_ANY_ID, 0, 0,
		pbn_b0_bt_2_921600 },

		/*
		 * The below card is a little controversial since it is the
		 * subject of a PCI vendor/device ID clash.  (See
		 * www.ussg.iu.edu/hypermail/linux/kernel/0303.1/0516.html).
		 * For now just used the hex ID 0x950a.
		 */
	{	PCI_VENDOR_ID_OXSEMI, 0x950a,
		PCI_SUBVENDOR_ID_SIIG, PCI_SUBDEVICE_ID_SIIG_DUAL_00,
		0, 0, pbn_b0_2_115200 },
	{	PCI_VENDOR_ID_OXSEMI, 0x950a,
		PCI_SUBVENDOR_ID_SIIG, PCI_SUBDEVICE_ID_SIIG_DUAL_30,
		0, 0, pbn_b0_2_115200 },
	{	PCI_VENDOR_ID_OXSEMI, 0x950a,
		PCI_ANY_ID, PCI_ANY_ID, 0, 0,
		pbn_b0_2_1130000 },
	{	PCI_VENDOR_ID_OXSEMI, PCI_DEVICE_ID_OXSEMI_C950,
		PCI_VENDOR_ID_OXSEMI, PCI_SUBDEVICE_ID_OXSEMI_C950, 0, 0,
		pbn_b0_1_921600 },
	{	PCI_VENDOR_ID_OXSEMI, PCI_DEVICE_ID_OXSEMI_16PCI954,
		PCI_ANY_ID, PCI_ANY_ID, 0, 0,
		pbn_b0_4_115200 },
	{	PCI_VENDOR_ID_OXSEMI, PCI_DEVICE_ID_OXSEMI_16PCI952,
		PCI_ANY_ID, PCI_ANY_ID, 0, 0,
		pbn_b0_bt_2_921600 },
	{	PCI_VENDOR_ID_OXSEMI, PCI_DEVICE_ID_OXSEMI_16PCI958,
		PCI_ANY_ID , PCI_ANY_ID, 0, 0,
		pbn_b2_8_1152000 },

	/*
	 * Oxford Semiconductor Inc. Tornado PCI express device range.
	 */
	{	PCI_VENDOR_ID_OXSEMI, 0xc101,    /* OXPCIe952 1 Legacy UART */
		PCI_ANY_ID, PCI_ANY_ID, 0, 0,
		pbn_b0_1_4000000 },
	{	PCI_VENDOR_ID_OXSEMI, 0xc105,    /* OXPCIe952 1 Legacy UART */
		PCI_ANY_ID, PCI_ANY_ID, 0, 0,
		pbn_b0_1_4000000 },
	{	PCI_VENDOR_ID_OXSEMI, 0xc11b,    /* OXPCIe952 1 Native UART */
		PCI_ANY_ID, PCI_ANY_ID, 0, 0,
		pbn_oxsemi_1_4000000 },
	{	PCI_VENDOR_ID_OXSEMI, 0xc11f,    /* OXPCIe952 1 Native UART */
		PCI_ANY_ID, PCI_ANY_ID, 0, 0,
		pbn_oxsemi_1_4000000 },
	{	PCI_VENDOR_ID_OXSEMI, 0xc120,    /* OXPCIe952 1 Legacy UART */
		PCI_ANY_ID, PCI_ANY_ID, 0, 0,
		pbn_b0_1_4000000 },
	{	PCI_VENDOR_ID_OXSEMI, 0xc124,    /* OXPCIe952 1 Legacy UART */
		PCI_ANY_ID, PCI_ANY_ID, 0, 0,
		pbn_b0_1_4000000 },
	{	PCI_VENDOR_ID_OXSEMI, 0xc138,    /* OXPCIe952 1 Native UART */
		PCI_ANY_ID, PCI_ANY_ID, 0, 0,
		pbn_oxsemi_1_4000000 },
	{	PCI_VENDOR_ID_OXSEMI, 0xc13d,    /* OXPCIe952 1 Native UART */
		PCI_ANY_ID, PCI_ANY_ID, 0, 0,
		pbn_oxsemi_1_4000000 },
	{	PCI_VENDOR_ID_OXSEMI, 0xc140,    /* OXPCIe952 1 Legacy UART */
		PCI_ANY_ID, PCI_ANY_ID, 0, 0,
		pbn_b0_1_4000000 },
	{	PCI_VENDOR_ID_OXSEMI, 0xc141,    /* OXPCIe952 1 Legacy UART */
		PCI_ANY_ID, PCI_ANY_ID, 0, 0,
		pbn_b0_1_4000000 },
	{	PCI_VENDOR_ID_OXSEMI, 0xc144,    /* OXPCIe952 1 Legacy UART */
		PCI_ANY_ID, PCI_ANY_ID, 0, 0,
		pbn_b0_1_4000000 },
	{	PCI_VENDOR_ID_OXSEMI, 0xc145,    /* OXPCIe952 1 Legacy UART */
		PCI_ANY_ID, PCI_ANY_ID, 0, 0,
		pbn_b0_1_4000000 },
	{	PCI_VENDOR_ID_OXSEMI, 0xc158,    /* OXPCIe952 2 Native UART */
		PCI_ANY_ID, PCI_ANY_ID, 0, 0,
		pbn_oxsemi_2_4000000 },
	{	PCI_VENDOR_ID_OXSEMI, 0xc15d,    /* OXPCIe952 2 Native UART */
		PCI_ANY_ID, PCI_ANY_ID, 0, 0,
		pbn_oxsemi_2_4000000 },
	{	PCI_VENDOR_ID_OXSEMI, 0xc208,    /* OXPCIe954 4 Native UART */
		PCI_ANY_ID, PCI_ANY_ID, 0, 0,
		pbn_oxsemi_4_4000000 },
	{	PCI_VENDOR_ID_OXSEMI, 0xc20d,    /* OXPCIe954 4 Native UART */
		PCI_ANY_ID, PCI_ANY_ID, 0, 0,
		pbn_oxsemi_4_4000000 },
	{	PCI_VENDOR_ID_OXSEMI, 0xc308,    /* OXPCIe958 8 Native UART */
		PCI_ANY_ID, PCI_ANY_ID, 0, 0,
		pbn_oxsemi_8_4000000 },
	{	PCI_VENDOR_ID_OXSEMI, 0xc30d,    /* OXPCIe958 8 Native UART */
		PCI_ANY_ID, PCI_ANY_ID, 0, 0,
		pbn_oxsemi_8_4000000 },
	{	PCI_VENDOR_ID_OXSEMI, 0xc40b,    /* OXPCIe200 1 Native UART */
		PCI_ANY_ID, PCI_ANY_ID, 0, 0,
		pbn_oxsemi_1_4000000 },
	{	PCI_VENDOR_ID_OXSEMI, 0xc40f,    /* OXPCIe200 1 Native UART */
		PCI_ANY_ID, PCI_ANY_ID, 0, 0,
		pbn_oxsemi_1_4000000 },
	{	PCI_VENDOR_ID_OXSEMI, 0xc41b,    /* OXPCIe200 1 Native UART */
		PCI_ANY_ID, PCI_ANY_ID, 0, 0,
		pbn_oxsemi_1_4000000 },
	{	PCI_VENDOR_ID_OXSEMI, 0xc41f,    /* OXPCIe200 1 Native UART */
		PCI_ANY_ID, PCI_ANY_ID, 0, 0,
		pbn_oxsemi_1_4000000 },
	{	PCI_VENDOR_ID_OXSEMI, 0xc42b,    /* OXPCIe200 1 Native UART */
		PCI_ANY_ID, PCI_ANY_ID, 0, 0,
		pbn_oxsemi_1_4000000 },
	{	PCI_VENDOR_ID_OXSEMI, 0xc42f,    /* OXPCIe200 1 Native UART */
		PCI_ANY_ID, PCI_ANY_ID, 0, 0,
		pbn_oxsemi_1_4000000 },
	{	PCI_VENDOR_ID_OXSEMI, 0xc43b,    /* OXPCIe200 1 Native UART */
		PCI_ANY_ID, PCI_ANY_ID, 0, 0,
		pbn_oxsemi_1_4000000 },
	{	PCI_VENDOR_ID_OXSEMI, 0xc43f,    /* OXPCIe200 1 Native UART */
		PCI_ANY_ID, PCI_ANY_ID, 0, 0,
		pbn_oxsemi_1_4000000 },
	{	PCI_VENDOR_ID_OXSEMI, 0xc44b,    /* OXPCIe200 1 Native UART */
		PCI_ANY_ID, PCI_ANY_ID, 0, 0,
		pbn_oxsemi_1_4000000 },
	{	PCI_VENDOR_ID_OXSEMI, 0xc44f,    /* OXPCIe200 1 Native UART */
		PCI_ANY_ID, PCI_ANY_ID, 0, 0,
		pbn_oxsemi_1_4000000 },
	{	PCI_VENDOR_ID_OXSEMI, 0xc45b,    /* OXPCIe200 1 Native UART */
		PCI_ANY_ID, PCI_ANY_ID, 0, 0,
		pbn_oxsemi_1_4000000 },
	{	PCI_VENDOR_ID_OXSEMI, 0xc45f,    /* OXPCIe200 1 Native UART */
		PCI_ANY_ID, PCI_ANY_ID, 0, 0,
		pbn_oxsemi_1_4000000 },
	{	PCI_VENDOR_ID_OXSEMI, 0xc46b,    /* OXPCIe200 1 Native UART */
		PCI_ANY_ID, PCI_ANY_ID, 0, 0,
		pbn_oxsemi_1_4000000 },
	{	PCI_VENDOR_ID_OXSEMI, 0xc46f,    /* OXPCIe200 1 Native UART */
		PCI_ANY_ID, PCI_ANY_ID, 0, 0,
		pbn_oxsemi_1_4000000 },
	{	PCI_VENDOR_ID_OXSEMI, 0xc47b,    /* OXPCIe200 1 Native UART */
		PCI_ANY_ID, PCI_ANY_ID, 0, 0,
		pbn_oxsemi_1_4000000 },
	{	PCI_VENDOR_ID_OXSEMI, 0xc47f,    /* OXPCIe200 1 Native UART */
		PCI_ANY_ID, PCI_ANY_ID, 0, 0,
		pbn_oxsemi_1_4000000 },
	{	PCI_VENDOR_ID_OXSEMI, 0xc48b,    /* OXPCIe200 1 Native UART */
		PCI_ANY_ID, PCI_ANY_ID, 0, 0,
		pbn_oxsemi_1_4000000 },
	{	PCI_VENDOR_ID_OXSEMI, 0xc48f,    /* OXPCIe200 1 Native UART */
		PCI_ANY_ID, PCI_ANY_ID, 0, 0,
		pbn_oxsemi_1_4000000 },
	{	PCI_VENDOR_ID_OXSEMI, 0xc49b,    /* OXPCIe200 1 Native UART */
		PCI_ANY_ID, PCI_ANY_ID, 0, 0,
		pbn_oxsemi_1_4000000 },
	{	PCI_VENDOR_ID_OXSEMI, 0xc49f,    /* OXPCIe200 1 Native UART */
		PCI_ANY_ID, PCI_ANY_ID, 0, 0,
		pbn_oxsemi_1_4000000 },
	{	PCI_VENDOR_ID_OXSEMI, 0xc4ab,    /* OXPCIe200 1 Native UART */
		PCI_ANY_ID, PCI_ANY_ID, 0, 0,
		pbn_oxsemi_1_4000000 },
	{	PCI_VENDOR_ID_OXSEMI, 0xc4af,    /* OXPCIe200 1 Native UART */
		PCI_ANY_ID, PCI_ANY_ID, 0, 0,
		pbn_oxsemi_1_4000000 },
	{	PCI_VENDOR_ID_OXSEMI, 0xc4bb,    /* OXPCIe200 1 Native UART */
		PCI_ANY_ID, PCI_ANY_ID, 0, 0,
		pbn_oxsemi_1_4000000 },
	{	PCI_VENDOR_ID_OXSEMI, 0xc4bf,    /* OXPCIe200 1 Native UART */
		PCI_ANY_ID, PCI_ANY_ID, 0, 0,
		pbn_oxsemi_1_4000000 },
	{	PCI_VENDOR_ID_OXSEMI, 0xc4cb,    /* OXPCIe200 1 Native UART */
		PCI_ANY_ID, PCI_ANY_ID, 0, 0,
		pbn_oxsemi_1_4000000 },
	{	PCI_VENDOR_ID_OXSEMI, 0xc4cf,    /* OXPCIe200 1 Native UART */
		PCI_ANY_ID, PCI_ANY_ID, 0, 0,
		pbn_oxsemi_1_4000000 },
	/*
	 * Mainpine Inc. IQ Express "Rev3" utilizing OxSemi Tornado
	 */
	{	PCI_VENDOR_ID_MAINPINE, 0x4000,	/* IQ Express 1 Port V.34 Super-G3 Fax */
		PCI_VENDOR_ID_MAINPINE, 0x4001, 0, 0,
		pbn_oxsemi_1_4000000 },
	{	PCI_VENDOR_ID_MAINPINE, 0x4000,	/* IQ Express 2 Port V.34 Super-G3 Fax */
		PCI_VENDOR_ID_MAINPINE, 0x4002, 0, 0,
		pbn_oxsemi_2_4000000 },
	{	PCI_VENDOR_ID_MAINPINE, 0x4000,	/* IQ Express 4 Port V.34 Super-G3 Fax */
		PCI_VENDOR_ID_MAINPINE, 0x4004, 0, 0,
		pbn_oxsemi_4_4000000 },
	{	PCI_VENDOR_ID_MAINPINE, 0x4000,	/* IQ Express 8 Port V.34 Super-G3 Fax */
		PCI_VENDOR_ID_MAINPINE, 0x4008, 0, 0,
		pbn_oxsemi_8_4000000 },

	/*
	 * Digi/IBM PCIe 2-port Async EIA-232 Adapter utilizing OxSemi Tornado
	 */
	{	PCI_VENDOR_ID_DIGI, PCIE_DEVICE_ID_NEO_2_OX_IBM,
		PCI_SUBVENDOR_ID_IBM, PCI_ANY_ID, 0, 0,
		pbn_oxsemi_2_4000000 },

	/*
	 * SBS Technologies, Inc. P-Octal and PMC-OCTPRO cards,
	 * from skokodyn@yahoo.com
	 */
	{	PCI_VENDOR_ID_SBSMODULARIO, PCI_DEVICE_ID_OCTPRO,
		PCI_SUBVENDOR_ID_SBSMODULARIO, PCI_SUBDEVICE_ID_OCTPRO232, 0, 0,
		pbn_sbsxrsio },
	{	PCI_VENDOR_ID_SBSMODULARIO, PCI_DEVICE_ID_OCTPRO,
		PCI_SUBVENDOR_ID_SBSMODULARIO, PCI_SUBDEVICE_ID_OCTPRO422, 0, 0,
		pbn_sbsxrsio },
	{	PCI_VENDOR_ID_SBSMODULARIO, PCI_DEVICE_ID_OCTPRO,
		PCI_SUBVENDOR_ID_SBSMODULARIO, PCI_SUBDEVICE_ID_POCTAL232, 0, 0,
		pbn_sbsxrsio },
	{	PCI_VENDOR_ID_SBSMODULARIO, PCI_DEVICE_ID_OCTPRO,
		PCI_SUBVENDOR_ID_SBSMODULARIO, PCI_SUBDEVICE_ID_POCTAL422, 0, 0,
		pbn_sbsxrsio },

	/*
	 * Digitan DS560-558, from jimd@esoft.com
	 */
	{	PCI_VENDOR_ID_ATT, PCI_DEVICE_ID_ATT_VENUS_MODEM,
		PCI_ANY_ID, PCI_ANY_ID, 0, 0,
		pbn_b1_1_115200 },

	/*
	 * Titan Electronic cards
	 *  The 400L and 800L have a custom setup quirk.
	 */
	{	PCI_VENDOR_ID_TITAN, PCI_DEVICE_ID_TITAN_100,
		PCI_ANY_ID, PCI_ANY_ID, 0, 0,
		pbn_b0_1_921600 },
	{	PCI_VENDOR_ID_TITAN, PCI_DEVICE_ID_TITAN_200,
		PCI_ANY_ID, PCI_ANY_ID, 0, 0,
		pbn_b0_2_921600 },
	{	PCI_VENDOR_ID_TITAN, PCI_DEVICE_ID_TITAN_400,
		PCI_ANY_ID, PCI_ANY_ID, 0, 0,
		pbn_b0_4_921600 },
	{	PCI_VENDOR_ID_TITAN, PCI_DEVICE_ID_TITAN_800B,
		PCI_ANY_ID, PCI_ANY_ID, 0, 0,
		pbn_b0_4_921600 },
	{	PCI_VENDOR_ID_TITAN, PCI_DEVICE_ID_TITAN_100L,
		PCI_ANY_ID, PCI_ANY_ID, 0, 0,
		pbn_b1_1_921600 },
	{	PCI_VENDOR_ID_TITAN, PCI_DEVICE_ID_TITAN_200L,
		PCI_ANY_ID, PCI_ANY_ID, 0, 0,
		pbn_b1_bt_2_921600 },
	{	PCI_VENDOR_ID_TITAN, PCI_DEVICE_ID_TITAN_400L,
		PCI_ANY_ID, PCI_ANY_ID, 0, 0,
		pbn_b0_bt_4_921600 },
	{	PCI_VENDOR_ID_TITAN, PCI_DEVICE_ID_TITAN_800L,
		PCI_ANY_ID, PCI_ANY_ID, 0, 0,
		pbn_b0_bt_8_921600 },
	{	PCI_VENDOR_ID_TITAN, PCI_DEVICE_ID_TITAN_200I,
		PCI_ANY_ID, PCI_ANY_ID, 0, 0,
		pbn_b4_bt_2_921600 },
	{	PCI_VENDOR_ID_TITAN, PCI_DEVICE_ID_TITAN_400I,
		PCI_ANY_ID, PCI_ANY_ID, 0, 0,
		pbn_b4_bt_4_921600 },
	{	PCI_VENDOR_ID_TITAN, PCI_DEVICE_ID_TITAN_800I,
		PCI_ANY_ID, PCI_ANY_ID, 0, 0,
		pbn_b4_bt_8_921600 },
	{	PCI_VENDOR_ID_TITAN, PCI_DEVICE_ID_TITAN_400EH,
		PCI_ANY_ID, PCI_ANY_ID, 0, 0,
		pbn_b0_4_921600 },
	{	PCI_VENDOR_ID_TITAN, PCI_DEVICE_ID_TITAN_800EH,
		PCI_ANY_ID, PCI_ANY_ID, 0, 0,
		pbn_b0_4_921600 },
	{	PCI_VENDOR_ID_TITAN, PCI_DEVICE_ID_TITAN_800EHB,
		PCI_ANY_ID, PCI_ANY_ID, 0, 0,
		pbn_b0_4_921600 },
	{	PCI_VENDOR_ID_TITAN, PCI_DEVICE_ID_TITAN_100E,
		PCI_ANY_ID, PCI_ANY_ID, 0, 0,
		pbn_oxsemi_1_4000000 },
	{	PCI_VENDOR_ID_TITAN, PCI_DEVICE_ID_TITAN_200E,
		PCI_ANY_ID, PCI_ANY_ID, 0, 0,
		pbn_oxsemi_2_4000000 },
	{	PCI_VENDOR_ID_TITAN, PCI_DEVICE_ID_TITAN_400E,
		PCI_ANY_ID, PCI_ANY_ID, 0, 0,
		pbn_oxsemi_4_4000000 },
	{	PCI_VENDOR_ID_TITAN, PCI_DEVICE_ID_TITAN_800E,
		PCI_ANY_ID, PCI_ANY_ID, 0, 0,
		pbn_oxsemi_8_4000000 },
	{	PCI_VENDOR_ID_TITAN, PCI_DEVICE_ID_TITAN_200EI,
		PCI_ANY_ID, PCI_ANY_ID, 0, 0,
		pbn_oxsemi_2_4000000 },
	{	PCI_VENDOR_ID_TITAN, PCI_DEVICE_ID_TITAN_200EISI,
		PCI_ANY_ID, PCI_ANY_ID, 0, 0,
		pbn_oxsemi_2_4000000 },
	{	PCI_VENDOR_ID_TITAN, PCI_DEVICE_ID_TITAN_200V3,
		PCI_ANY_ID, PCI_ANY_ID, 0, 0,
		pbn_b0_bt_2_921600 },
	{	PCI_VENDOR_ID_TITAN, PCI_DEVICE_ID_TITAN_400V3,
		PCI_ANY_ID, PCI_ANY_ID, 0, 0,
		pbn_b0_4_921600 },
	{	PCI_VENDOR_ID_TITAN, PCI_DEVICE_ID_TITAN_410V3,
		PCI_ANY_ID, PCI_ANY_ID, 0, 0,
		pbn_b0_4_921600 },
	{	PCI_VENDOR_ID_TITAN, PCI_DEVICE_ID_TITAN_800V3,
		PCI_ANY_ID, PCI_ANY_ID, 0, 0,
		pbn_b0_4_921600 },
	{	PCI_VENDOR_ID_TITAN, PCI_DEVICE_ID_TITAN_800V3B,
		PCI_ANY_ID, PCI_ANY_ID, 0, 0,
		pbn_b0_4_921600 },

	{	PCI_VENDOR_ID_SIIG, PCI_DEVICE_ID_SIIG_1S_10x_550,
		PCI_ANY_ID, PCI_ANY_ID, 0, 0,
		pbn_b2_1_460800 },
	{	PCI_VENDOR_ID_SIIG, PCI_DEVICE_ID_SIIG_1S_10x_650,
		PCI_ANY_ID, PCI_ANY_ID, 0, 0,
		pbn_b2_1_460800 },
	{	PCI_VENDOR_ID_SIIG, PCI_DEVICE_ID_SIIG_1S_10x_850,
		PCI_ANY_ID, PCI_ANY_ID, 0, 0,
		pbn_b2_1_460800 },
	{	PCI_VENDOR_ID_SIIG, PCI_DEVICE_ID_SIIG_2S_10x_550,
		PCI_ANY_ID, PCI_ANY_ID, 0, 0,
		pbn_b2_bt_2_921600 },
	{	PCI_VENDOR_ID_SIIG, PCI_DEVICE_ID_SIIG_2S_10x_650,
		PCI_ANY_ID, PCI_ANY_ID, 0, 0,
		pbn_b2_bt_2_921600 },
	{	PCI_VENDOR_ID_SIIG, PCI_DEVICE_ID_SIIG_2S_10x_850,
		PCI_ANY_ID, PCI_ANY_ID, 0, 0,
		pbn_b2_bt_2_921600 },
	{	PCI_VENDOR_ID_SIIG, PCI_DEVICE_ID_SIIG_4S_10x_550,
		PCI_ANY_ID, PCI_ANY_ID, 0, 0,
		pbn_b2_bt_4_921600 },
	{	PCI_VENDOR_ID_SIIG, PCI_DEVICE_ID_SIIG_4S_10x_650,
		PCI_ANY_ID, PCI_ANY_ID, 0, 0,
		pbn_b2_bt_4_921600 },
	{	PCI_VENDOR_ID_SIIG, PCI_DEVICE_ID_SIIG_4S_10x_850,
		PCI_ANY_ID, PCI_ANY_ID, 0, 0,
		pbn_b2_bt_4_921600 },
	{	PCI_VENDOR_ID_SIIG, PCI_DEVICE_ID_SIIG_1S_20x_550,
		PCI_ANY_ID, PCI_ANY_ID, 0, 0,
		pbn_b0_1_921600 },
	{	PCI_VENDOR_ID_SIIG, PCI_DEVICE_ID_SIIG_1S_20x_650,
		PCI_ANY_ID, PCI_ANY_ID, 0, 0,
		pbn_b0_1_921600 },
	{	PCI_VENDOR_ID_SIIG, PCI_DEVICE_ID_SIIG_1S_20x_850,
		PCI_ANY_ID, PCI_ANY_ID, 0, 0,
		pbn_b0_1_921600 },
	{	PCI_VENDOR_ID_SIIG, PCI_DEVICE_ID_SIIG_2S_20x_550,
		PCI_ANY_ID, PCI_ANY_ID, 0, 0,
		pbn_b0_bt_2_921600 },
	{	PCI_VENDOR_ID_SIIG, PCI_DEVICE_ID_SIIG_2S_20x_650,
		PCI_ANY_ID, PCI_ANY_ID, 0, 0,
		pbn_b0_bt_2_921600 },
	{	PCI_VENDOR_ID_SIIG, PCI_DEVICE_ID_SIIG_2S_20x_850,
		PCI_ANY_ID, PCI_ANY_ID, 0, 0,
		pbn_b0_bt_2_921600 },
	{	PCI_VENDOR_ID_SIIG, PCI_DEVICE_ID_SIIG_4S_20x_550,
		PCI_ANY_ID, PCI_ANY_ID, 0, 0,
		pbn_b0_bt_4_921600 },
	{	PCI_VENDOR_ID_SIIG, PCI_DEVICE_ID_SIIG_4S_20x_650,
		PCI_ANY_ID, PCI_ANY_ID, 0, 0,
		pbn_b0_bt_4_921600 },
	{	PCI_VENDOR_ID_SIIG, PCI_DEVICE_ID_SIIG_4S_20x_850,
		PCI_ANY_ID, PCI_ANY_ID, 0, 0,
		pbn_b0_bt_4_921600 },
	{	PCI_VENDOR_ID_SIIG, PCI_DEVICE_ID_SIIG_8S_20x_550,
		PCI_ANY_ID, PCI_ANY_ID, 0, 0,
		pbn_b0_bt_8_921600 },
	{	PCI_VENDOR_ID_SIIG, PCI_DEVICE_ID_SIIG_8S_20x_650,
		PCI_ANY_ID, PCI_ANY_ID, 0, 0,
		pbn_b0_bt_8_921600 },
	{	PCI_VENDOR_ID_SIIG, PCI_DEVICE_ID_SIIG_8S_20x_850,
		PCI_ANY_ID, PCI_ANY_ID, 0, 0,
		pbn_b0_bt_8_921600 },

	/*
	 * Computone devices submitted by Doug McNash dmcnash@computone.com
	 */
	{	PCI_VENDOR_ID_COMPUTONE, PCI_DEVICE_ID_COMPUTONE_PG,
		PCI_SUBVENDOR_ID_COMPUTONE, PCI_SUBDEVICE_ID_COMPUTONE_PG4,
		0, 0, pbn_computone_4 },
	{	PCI_VENDOR_ID_COMPUTONE, PCI_DEVICE_ID_COMPUTONE_PG,
		PCI_SUBVENDOR_ID_COMPUTONE, PCI_SUBDEVICE_ID_COMPUTONE_PG8,
		0, 0, pbn_computone_8 },
	{	PCI_VENDOR_ID_COMPUTONE, PCI_DEVICE_ID_COMPUTONE_PG,
		PCI_SUBVENDOR_ID_COMPUTONE, PCI_SUBDEVICE_ID_COMPUTONE_PG6,
		0, 0, pbn_computone_6 },

	{	PCI_VENDOR_ID_OXSEMI, PCI_DEVICE_ID_OXSEMI_16PCI95N,
		PCI_ANY_ID, PCI_ANY_ID, 0, 0,
		pbn_oxsemi },
	{	PCI_VENDOR_ID_TIMEDIA, PCI_DEVICE_ID_TIMEDIA_1889,
		PCI_VENDOR_ID_TIMEDIA, PCI_ANY_ID, 0, 0,
		pbn_b0_bt_1_921600 },

	/*
	 * SUNIX (TIMEDIA)
	 */
	{	PCI_VENDOR_ID_SUNIX, PCI_DEVICE_ID_SUNIX_1999,
		PCI_VENDOR_ID_SUNIX, PCI_ANY_ID,
		PCI_CLASS_COMMUNICATION_SERIAL << 8, 0xffff00,
		pbn_b0_bt_1_921600 },

	{	PCI_VENDOR_ID_SUNIX, PCI_DEVICE_ID_SUNIX_1999,
		PCI_VENDOR_ID_SUNIX, PCI_ANY_ID,
		PCI_CLASS_COMMUNICATION_MULTISERIAL << 8, 0xffff00,
		pbn_b0_bt_1_921600 },

	/*
	 * AFAVLAB serial card, from Harald Welte <laforge@gnumonks.org>
	 */
	{	PCI_VENDOR_ID_AFAVLAB, PCI_DEVICE_ID_AFAVLAB_P028,
		PCI_ANY_ID, PCI_ANY_ID, 0, 0,
		pbn_b0_bt_8_115200 },
	{	PCI_VENDOR_ID_AFAVLAB, PCI_DEVICE_ID_AFAVLAB_P030,
		PCI_ANY_ID, PCI_ANY_ID, 0, 0,
		pbn_b0_bt_8_115200 },

	{	PCI_VENDOR_ID_LAVA, PCI_DEVICE_ID_LAVA_DSERIAL,
		PCI_ANY_ID, PCI_ANY_ID, 0, 0,
		pbn_b0_bt_2_115200 },
	{	PCI_VENDOR_ID_LAVA, PCI_DEVICE_ID_LAVA_QUATRO_A,
		PCI_ANY_ID, PCI_ANY_ID, 0, 0,
		pbn_b0_bt_2_115200 },
	{	PCI_VENDOR_ID_LAVA, PCI_DEVICE_ID_LAVA_QUATRO_B,
		PCI_ANY_ID, PCI_ANY_ID, 0, 0,
		pbn_b0_bt_2_115200 },
	{	PCI_VENDOR_ID_LAVA, PCI_DEVICE_ID_LAVA_QUATTRO_A,
		PCI_ANY_ID, PCI_ANY_ID, 0, 0,
		pbn_b0_bt_2_115200 },
	{	PCI_VENDOR_ID_LAVA, PCI_DEVICE_ID_LAVA_QUATTRO_B,
		PCI_ANY_ID, PCI_ANY_ID, 0, 0,
		pbn_b0_bt_2_115200 },
	{	PCI_VENDOR_ID_LAVA, PCI_DEVICE_ID_LAVA_OCTO_A,
		PCI_ANY_ID, PCI_ANY_ID, 0, 0,
		pbn_b0_bt_4_460800 },
	{	PCI_VENDOR_ID_LAVA, PCI_DEVICE_ID_LAVA_OCTO_B,
		PCI_ANY_ID, PCI_ANY_ID, 0, 0,
		pbn_b0_bt_4_460800 },
	{	PCI_VENDOR_ID_LAVA, PCI_DEVICE_ID_LAVA_PORT_PLUS,
		PCI_ANY_ID, PCI_ANY_ID, 0, 0,
		pbn_b0_bt_2_460800 },
	{	PCI_VENDOR_ID_LAVA, PCI_DEVICE_ID_LAVA_QUAD_A,
		PCI_ANY_ID, PCI_ANY_ID, 0, 0,
		pbn_b0_bt_2_460800 },
	{	PCI_VENDOR_ID_LAVA, PCI_DEVICE_ID_LAVA_QUAD_B,
		PCI_ANY_ID, PCI_ANY_ID, 0, 0,
		pbn_b0_bt_2_460800 },
	{	PCI_VENDOR_ID_LAVA, PCI_DEVICE_ID_LAVA_SSERIAL,
		PCI_ANY_ID, PCI_ANY_ID, 0, 0,
		pbn_b0_bt_1_115200 },
	{	PCI_VENDOR_ID_LAVA, PCI_DEVICE_ID_LAVA_PORT_650,
		PCI_ANY_ID, PCI_ANY_ID, 0, 0,
		pbn_b0_bt_1_460800 },

	/*
	 * Korenix Jetcard F0/F1 cards (JC1204, JC1208, JC1404, JC1408).
	 * Cards are identified by their subsystem vendor IDs, which
	 * (in hex) match the model number.
	 *
	 * Note that JC140x are RS422/485 cards which require ox950
	 * ACR = 0x10, and as such are not currently fully supported.
	 */
	{	PCI_VENDOR_ID_KORENIX, PCI_DEVICE_ID_KORENIX_JETCARDF0,
		0x1204, 0x0004, 0, 0,
		pbn_b0_4_921600 },
	{	PCI_VENDOR_ID_KORENIX, PCI_DEVICE_ID_KORENIX_JETCARDF0,
		0x1208, 0x0004, 0, 0,
		pbn_b0_4_921600 },
/*	{	PCI_VENDOR_ID_KORENIX, PCI_DEVICE_ID_KORENIX_JETCARDF0,
		0x1402, 0x0002, 0, 0,
		pbn_b0_2_921600 }, */
/*	{	PCI_VENDOR_ID_KORENIX, PCI_DEVICE_ID_KORENIX_JETCARDF0,
		0x1404, 0x0004, 0, 0,
		pbn_b0_4_921600 }, */
	{	PCI_VENDOR_ID_KORENIX, PCI_DEVICE_ID_KORENIX_JETCARDF1,
		0x1208, 0x0004, 0, 0,
		pbn_b0_4_921600 },

	{	PCI_VENDOR_ID_KORENIX, PCI_DEVICE_ID_KORENIX_JETCARDF2,
		0x1204, 0x0004, 0, 0,
		pbn_b0_4_921600 },
	{	PCI_VENDOR_ID_KORENIX, PCI_DEVICE_ID_KORENIX_JETCARDF2,
		0x1208, 0x0004, 0, 0,
		pbn_b0_4_921600 },
	{	PCI_VENDOR_ID_KORENIX, PCI_DEVICE_ID_KORENIX_JETCARDF3,
		0x1208, 0x0004, 0, 0,
		pbn_b0_4_921600 },
	/*
	 * Dell Remote Access Card 4 - Tim_T_Murphy@Dell.com
	 */
	{	PCI_VENDOR_ID_DELL, PCI_DEVICE_ID_DELL_RAC4,
		PCI_ANY_ID, PCI_ANY_ID, 0, 0,
		pbn_b1_1_1382400 },

	/*
	 * Dell Remote Access Card III - Tim_T_Murphy@Dell.com
	 */
	{	PCI_VENDOR_ID_DELL, PCI_DEVICE_ID_DELL_RACIII,
		PCI_ANY_ID, PCI_ANY_ID, 0, 0,
		pbn_b1_1_1382400 },

	/*
	 * RAStel 2 port modem, gerg@moreton.com.au
	 */
	{	PCI_VENDOR_ID_MORETON, PCI_DEVICE_ID_RASTEL_2PORT,
		PCI_ANY_ID, PCI_ANY_ID, 0, 0,
		pbn_b2_bt_2_115200 },

	/*
	 * EKF addition for i960 Boards form EKF with serial port
	 */
	{	PCI_VENDOR_ID_INTEL, PCI_DEVICE_ID_INTEL_80960_RP,
		0xE4BF, PCI_ANY_ID, 0, 0,
		pbn_intel_i960 },

	/*
	 * Xircom Cardbus/Ethernet combos
	 */
	{	PCI_VENDOR_ID_XIRCOM, PCI_DEVICE_ID_XIRCOM_X3201_MDM,
		PCI_ANY_ID, PCI_ANY_ID, 0, 0,
		pbn_b0_1_115200 },
	/*
	 * Xircom RBM56G cardbus modem - Dirk Arnold (temp entry)
	 */
	{	PCI_VENDOR_ID_XIRCOM, PCI_DEVICE_ID_XIRCOM_RBM56G,
		PCI_ANY_ID, PCI_ANY_ID, 0, 0,
		pbn_b0_1_115200 },

	/*
	 * Untested PCI modems, sent in from various folks...
	 */

	/*
	 * Elsa Model 56K PCI Modem, from Andreas Rath <arh@01019freenet.de>
	 */
	{	PCI_VENDOR_ID_ROCKWELL, 0x1004,
		0x1048, 0x1500, 0, 0,
		pbn_b1_1_115200 },

	{	PCI_VENDOR_ID_SGI, PCI_DEVICE_ID_SGI_IOC3,
		0xFF00, 0, 0, 0,
		pbn_sgi_ioc3 },

	/*
	 * HP Diva card
	 */
	{	PCI_VENDOR_ID_HP, PCI_DEVICE_ID_HP_DIVA,
		PCI_VENDOR_ID_HP, PCI_DEVICE_ID_HP_DIVA_RMP3, 0, 0,
		pbn_b1_1_115200 },
	{	PCI_VENDOR_ID_HP, PCI_DEVICE_ID_HP_DIVA,
		PCI_ANY_ID, PCI_ANY_ID, 0, 0,
		pbn_b0_5_115200 },
	{	PCI_VENDOR_ID_HP, PCI_DEVICE_ID_HP_DIVA_AUX,
		PCI_ANY_ID, PCI_ANY_ID, 0, 0,
		pbn_b2_1_115200 },

	{	PCI_VENDOR_ID_DCI, PCI_DEVICE_ID_DCI_PCCOM2,
		PCI_ANY_ID, PCI_ANY_ID, 0, 0,
		pbn_b3_2_115200 },
	{	PCI_VENDOR_ID_DCI, PCI_DEVICE_ID_DCI_PCCOM4,
		PCI_ANY_ID, PCI_ANY_ID, 0, 0,
		pbn_b3_4_115200 },
	{	PCI_VENDOR_ID_DCI, PCI_DEVICE_ID_DCI_PCCOM8,
		PCI_ANY_ID, PCI_ANY_ID, 0, 0,
		pbn_b3_8_115200 },

	/*
	 * Exar Corp. XR17C15[248] Dual/Quad/Octal UART
	 */
	{	PCI_VENDOR_ID_EXAR, PCI_DEVICE_ID_EXAR_XR17C152,
		PCI_ANY_ID, PCI_ANY_ID,
		0,
		0, pbn_exar_XR17C152 },
	{	PCI_VENDOR_ID_EXAR, PCI_DEVICE_ID_EXAR_XR17C154,
		PCI_ANY_ID, PCI_ANY_ID,
		0,
		0, pbn_exar_XR17C154 },
	{	PCI_VENDOR_ID_EXAR, PCI_DEVICE_ID_EXAR_XR17C158,
		PCI_ANY_ID, PCI_ANY_ID,
		0,
		0, pbn_exar_XR17C158 },
	/*
	 * Exar Corp. XR17V35[248] Dual/Quad/Octal PCIe UARTs
	 */
	{	PCI_VENDOR_ID_EXAR, PCI_DEVICE_ID_EXAR_XR17V352,
		PCI_ANY_ID, PCI_ANY_ID,
		0,
		0, pbn_exar_XR17V352 },
	{	PCI_VENDOR_ID_EXAR, PCI_DEVICE_ID_EXAR_XR17V354,
		PCI_ANY_ID, PCI_ANY_ID,
		0,
		0, pbn_exar_XR17V354 },
	{	PCI_VENDOR_ID_EXAR, PCI_DEVICE_ID_EXAR_XR17V358,
		PCI_ANY_ID, PCI_ANY_ID,
		0,
		0, pbn_exar_XR17V358 },

	/*
	 * Topic TP560 Data/Fax/Voice 56k modem (reported by Evan Clarke)
	 */
	{	PCI_VENDOR_ID_TOPIC, PCI_DEVICE_ID_TOPIC_TP560,
		PCI_ANY_ID, PCI_ANY_ID, 0, 0,
		pbn_b0_1_115200 },
	/*
	 * ITE
	 */
	{	PCI_VENDOR_ID_ITE, PCI_DEVICE_ID_ITE_8872,
		PCI_ANY_ID, PCI_ANY_ID,
		0, 0,
		pbn_b1_bt_1_115200 },

	/*
	 * IntaShield IS-200
	 */
	{	PCI_VENDOR_ID_INTASHIELD, PCI_DEVICE_ID_INTASHIELD_IS200,
		PCI_ANY_ID, PCI_ANY_ID, 0, 0,	/* 135a.0811 */
		pbn_b2_2_115200 },
	/*
	 * IntaShield IS-400
	 */
	{	PCI_VENDOR_ID_INTASHIELD, PCI_DEVICE_ID_INTASHIELD_IS400,
		PCI_ANY_ID, PCI_ANY_ID, 0, 0,    /* 135a.0dc0 */
		pbn_b2_4_115200 },
	/*
	 * Perle PCI-RAS cards
	 */
	{       PCI_VENDOR_ID_PLX, PCI_DEVICE_ID_PLX_9030,
		PCI_SUBVENDOR_ID_PERLE, PCI_SUBDEVICE_ID_PCI_RAS4,
		0, 0, pbn_b2_4_921600 },
	{       PCI_VENDOR_ID_PLX, PCI_DEVICE_ID_PLX_9030,
		PCI_SUBVENDOR_ID_PERLE, PCI_SUBDEVICE_ID_PCI_RAS8,
		0, 0, pbn_b2_8_921600 },

	/*
	 * Mainpine series cards: Fairly standard layout but fools
	 * parts of the autodetect in some cases and uses otherwise
	 * unmatched communications subclasses in the PCI Express case
	 */

	{	/* RockForceDUO */
		PCI_VENDOR_ID_MAINPINE, PCI_DEVICE_ID_MAINPINE_PBRIDGE,
		PCI_VENDOR_ID_MAINPINE, 0x0200,
		0, 0, pbn_b0_2_115200 },
	{	/* RockForceQUATRO */
		PCI_VENDOR_ID_MAINPINE, PCI_DEVICE_ID_MAINPINE_PBRIDGE,
		PCI_VENDOR_ID_MAINPINE, 0x0300,
		0, 0, pbn_b0_4_115200 },
	{	/* RockForceDUO+ */
		PCI_VENDOR_ID_MAINPINE, PCI_DEVICE_ID_MAINPINE_PBRIDGE,
		PCI_VENDOR_ID_MAINPINE, 0x0400,
		0, 0, pbn_b0_2_115200 },
	{	/* RockForceQUATRO+ */
		PCI_VENDOR_ID_MAINPINE, PCI_DEVICE_ID_MAINPINE_PBRIDGE,
		PCI_VENDOR_ID_MAINPINE, 0x0500,
		0, 0, pbn_b0_4_115200 },
	{	/* RockForce+ */
		PCI_VENDOR_ID_MAINPINE, PCI_DEVICE_ID_MAINPINE_PBRIDGE,
		PCI_VENDOR_ID_MAINPINE, 0x0600,
		0, 0, pbn_b0_2_115200 },
	{	/* RockForce+ */
		PCI_VENDOR_ID_MAINPINE, PCI_DEVICE_ID_MAINPINE_PBRIDGE,
		PCI_VENDOR_ID_MAINPINE, 0x0700,
		0, 0, pbn_b0_4_115200 },
	{	/* RockForceOCTO+ */
		PCI_VENDOR_ID_MAINPINE, PCI_DEVICE_ID_MAINPINE_PBRIDGE,
		PCI_VENDOR_ID_MAINPINE, 0x0800,
		0, 0, pbn_b0_8_115200 },
	{	/* RockForceDUO+ */
		PCI_VENDOR_ID_MAINPINE, PCI_DEVICE_ID_MAINPINE_PBRIDGE,
		PCI_VENDOR_ID_MAINPINE, 0x0C00,
		0, 0, pbn_b0_2_115200 },
	{	/* RockForceQUARTRO+ */
		PCI_VENDOR_ID_MAINPINE, PCI_DEVICE_ID_MAINPINE_PBRIDGE,
		PCI_VENDOR_ID_MAINPINE, 0x0D00,
		0, 0, pbn_b0_4_115200 },
	{	/* RockForceOCTO+ */
		PCI_VENDOR_ID_MAINPINE, PCI_DEVICE_ID_MAINPINE_PBRIDGE,
		PCI_VENDOR_ID_MAINPINE, 0x1D00,
		0, 0, pbn_b0_8_115200 },
	{	/* RockForceD1 */
		PCI_VENDOR_ID_MAINPINE, PCI_DEVICE_ID_MAINPINE_PBRIDGE,
		PCI_VENDOR_ID_MAINPINE, 0x2000,
		0, 0, pbn_b0_1_115200 },
	{	/* RockForceF1 */
		PCI_VENDOR_ID_MAINPINE, PCI_DEVICE_ID_MAINPINE_PBRIDGE,
		PCI_VENDOR_ID_MAINPINE, 0x2100,
		0, 0, pbn_b0_1_115200 },
	{	/* RockForceD2 */
		PCI_VENDOR_ID_MAINPINE, PCI_DEVICE_ID_MAINPINE_PBRIDGE,
		PCI_VENDOR_ID_MAINPINE, 0x2200,
		0, 0, pbn_b0_2_115200 },
	{	/* RockForceF2 */
		PCI_VENDOR_ID_MAINPINE, PCI_DEVICE_ID_MAINPINE_PBRIDGE,
		PCI_VENDOR_ID_MAINPINE, 0x2300,
		0, 0, pbn_b0_2_115200 },
	{	/* RockForceD4 */
		PCI_VENDOR_ID_MAINPINE, PCI_DEVICE_ID_MAINPINE_PBRIDGE,
		PCI_VENDOR_ID_MAINPINE, 0x2400,
		0, 0, pbn_b0_4_115200 },
	{	/* RockForceF4 */
		PCI_VENDOR_ID_MAINPINE, PCI_DEVICE_ID_MAINPINE_PBRIDGE,
		PCI_VENDOR_ID_MAINPINE, 0x2500,
		0, 0, pbn_b0_4_115200 },
	{	/* RockForceD8 */
		PCI_VENDOR_ID_MAINPINE, PCI_DEVICE_ID_MAINPINE_PBRIDGE,
		PCI_VENDOR_ID_MAINPINE, 0x2600,
		0, 0, pbn_b0_8_115200 },
	{	/* RockForceF8 */
		PCI_VENDOR_ID_MAINPINE, PCI_DEVICE_ID_MAINPINE_PBRIDGE,
		PCI_VENDOR_ID_MAINPINE, 0x2700,
		0, 0, pbn_b0_8_115200 },
	{	/* IQ Express D1 */
		PCI_VENDOR_ID_MAINPINE, PCI_DEVICE_ID_MAINPINE_PBRIDGE,
		PCI_VENDOR_ID_MAINPINE, 0x3000,
		0, 0, pbn_b0_1_115200 },
	{	/* IQ Express F1 */
		PCI_VENDOR_ID_MAINPINE, PCI_DEVICE_ID_MAINPINE_PBRIDGE,
		PCI_VENDOR_ID_MAINPINE, 0x3100,
		0, 0, pbn_b0_1_115200 },
	{	/* IQ Express D2 */
		PCI_VENDOR_ID_MAINPINE, PCI_DEVICE_ID_MAINPINE_PBRIDGE,
		PCI_VENDOR_ID_MAINPINE, 0x3200,
		0, 0, pbn_b0_2_115200 },
	{	/* IQ Express F2 */
		PCI_VENDOR_ID_MAINPINE, PCI_DEVICE_ID_MAINPINE_PBRIDGE,
		PCI_VENDOR_ID_MAINPINE, 0x3300,
		0, 0, pbn_b0_2_115200 },
	{	/* IQ Express D4 */
		PCI_VENDOR_ID_MAINPINE, PCI_DEVICE_ID_MAINPINE_PBRIDGE,
		PCI_VENDOR_ID_MAINPINE, 0x3400,
		0, 0, pbn_b0_4_115200 },
	{	/* IQ Express F4 */
		PCI_VENDOR_ID_MAINPINE, PCI_DEVICE_ID_MAINPINE_PBRIDGE,
		PCI_VENDOR_ID_MAINPINE, 0x3500,
		0, 0, pbn_b0_4_115200 },
	{	/* IQ Express D8 */
		PCI_VENDOR_ID_MAINPINE, PCI_DEVICE_ID_MAINPINE_PBRIDGE,
		PCI_VENDOR_ID_MAINPINE, 0x3C00,
		0, 0, pbn_b0_8_115200 },
	{	/* IQ Express F8 */
		PCI_VENDOR_ID_MAINPINE, PCI_DEVICE_ID_MAINPINE_PBRIDGE,
		PCI_VENDOR_ID_MAINPINE, 0x3D00,
		0, 0, pbn_b0_8_115200 },


	/*
	 * PA Semi PA6T-1682M on-chip UART
	 */
	{	PCI_VENDOR_ID_PASEMI, 0xa004,
		PCI_ANY_ID, PCI_ANY_ID, 0, 0,
		pbn_pasemi_1682M },

	/*
	 * National Instruments
	 */
	{	PCI_VENDOR_ID_NI, PCI_DEVICE_ID_NI_PCI23216,
		PCI_ANY_ID, PCI_ANY_ID, 0, 0,
		pbn_b1_16_115200 },
	{	PCI_VENDOR_ID_NI, PCI_DEVICE_ID_NI_PCI2328,
		PCI_ANY_ID, PCI_ANY_ID, 0, 0,
		pbn_b1_8_115200 },
	{	PCI_VENDOR_ID_NI, PCI_DEVICE_ID_NI_PCI2324,
		PCI_ANY_ID, PCI_ANY_ID, 0, 0,
		pbn_b1_bt_4_115200 },
	{	PCI_VENDOR_ID_NI, PCI_DEVICE_ID_NI_PCI2322,
		PCI_ANY_ID, PCI_ANY_ID, 0, 0,
		pbn_b1_bt_2_115200 },
	{	PCI_VENDOR_ID_NI, PCI_DEVICE_ID_NI_PCI2324I,
		PCI_ANY_ID, PCI_ANY_ID, 0, 0,
		pbn_b1_bt_4_115200 },
	{	PCI_VENDOR_ID_NI, PCI_DEVICE_ID_NI_PCI2322I,
		PCI_ANY_ID, PCI_ANY_ID, 0, 0,
		pbn_b1_bt_2_115200 },
	{	PCI_VENDOR_ID_NI, PCI_DEVICE_ID_NI_PXI8420_23216,
		PCI_ANY_ID, PCI_ANY_ID, 0, 0,
		pbn_b1_16_115200 },
	{	PCI_VENDOR_ID_NI, PCI_DEVICE_ID_NI_PXI8420_2328,
		PCI_ANY_ID, PCI_ANY_ID, 0, 0,
		pbn_b1_8_115200 },
	{	PCI_VENDOR_ID_NI, PCI_DEVICE_ID_NI_PXI8420_2324,
		PCI_ANY_ID, PCI_ANY_ID, 0, 0,
		pbn_b1_bt_4_115200 },
	{	PCI_VENDOR_ID_NI, PCI_DEVICE_ID_NI_PXI8420_2322,
		PCI_ANY_ID, PCI_ANY_ID, 0, 0,
		pbn_b1_bt_2_115200 },
	{	PCI_VENDOR_ID_NI, PCI_DEVICE_ID_NI_PXI8422_2324,
		PCI_ANY_ID, PCI_ANY_ID, 0, 0,
		pbn_b1_bt_4_115200 },
	{	PCI_VENDOR_ID_NI, PCI_DEVICE_ID_NI_PXI8422_2322,
		PCI_ANY_ID, PCI_ANY_ID, 0, 0,
		pbn_b1_bt_2_115200 },
	{	PCI_VENDOR_ID_NI, PCI_DEVICE_ID_NI_PXI8430_2322,
		PCI_ANY_ID, PCI_ANY_ID, 0, 0,
		pbn_ni8430_2 },
	{	PCI_VENDOR_ID_NI, PCI_DEVICE_ID_NI_PCI8430_2322,
		PCI_ANY_ID, PCI_ANY_ID, 0, 0,
		pbn_ni8430_2 },
	{	PCI_VENDOR_ID_NI, PCI_DEVICE_ID_NI_PXI8430_2324,
		PCI_ANY_ID, PCI_ANY_ID, 0, 0,
		pbn_ni8430_4 },
	{	PCI_VENDOR_ID_NI, PCI_DEVICE_ID_NI_PCI8430_2324,
		PCI_ANY_ID, PCI_ANY_ID, 0, 0,
		pbn_ni8430_4 },
	{	PCI_VENDOR_ID_NI, PCI_DEVICE_ID_NI_PXI8430_2328,
		PCI_ANY_ID, PCI_ANY_ID, 0, 0,
		pbn_ni8430_8 },
	{	PCI_VENDOR_ID_NI, PCI_DEVICE_ID_NI_PCI8430_2328,
		PCI_ANY_ID, PCI_ANY_ID, 0, 0,
		pbn_ni8430_8 },
	{	PCI_VENDOR_ID_NI, PCI_DEVICE_ID_NI_PXI8430_23216,
		PCI_ANY_ID, PCI_ANY_ID, 0, 0,
		pbn_ni8430_16 },
	{	PCI_VENDOR_ID_NI, PCI_DEVICE_ID_NI_PCI8430_23216,
		PCI_ANY_ID, PCI_ANY_ID, 0, 0,
		pbn_ni8430_16 },
	{	PCI_VENDOR_ID_NI, PCI_DEVICE_ID_NI_PXI8432_2322,
		PCI_ANY_ID, PCI_ANY_ID, 0, 0,
		pbn_ni8430_2 },
	{	PCI_VENDOR_ID_NI, PCI_DEVICE_ID_NI_PCI8432_2322,
		PCI_ANY_ID, PCI_ANY_ID, 0, 0,
		pbn_ni8430_2 },
	{	PCI_VENDOR_ID_NI, PCI_DEVICE_ID_NI_PXI8432_2324,
		PCI_ANY_ID, PCI_ANY_ID, 0, 0,
		pbn_ni8430_4 },
	{	PCI_VENDOR_ID_NI, PCI_DEVICE_ID_NI_PCI8432_2324,
		PCI_ANY_ID, PCI_ANY_ID, 0, 0,
		pbn_ni8430_4 },

	/*
	* ADDI-DATA GmbH communication cards <info@addi-data.com>
	*/
	{	PCI_VENDOR_ID_ADDIDATA,
		PCI_DEVICE_ID_ADDIDATA_APCI7500,
		PCI_ANY_ID,
		PCI_ANY_ID,
		0,
		0,
		pbn_b0_4_115200 },

	{	PCI_VENDOR_ID_ADDIDATA,
		PCI_DEVICE_ID_ADDIDATA_APCI7420,
		PCI_ANY_ID,
		PCI_ANY_ID,
		0,
		0,
		pbn_b0_2_115200 },

	{	PCI_VENDOR_ID_ADDIDATA,
		PCI_DEVICE_ID_ADDIDATA_APCI7300,
		PCI_ANY_ID,
		PCI_ANY_ID,
		0,
		0,
		pbn_b0_1_115200 },

	{	PCI_VENDOR_ID_AMCC,
		PCI_DEVICE_ID_AMCC_ADDIDATA_APCI7800,
		PCI_ANY_ID,
		PCI_ANY_ID,
		0,
		0,
		pbn_b1_8_115200 },

	{	PCI_VENDOR_ID_ADDIDATA,
		PCI_DEVICE_ID_ADDIDATA_APCI7500_2,
		PCI_ANY_ID,
		PCI_ANY_ID,
		0,
		0,
		pbn_b0_4_115200 },

	{	PCI_VENDOR_ID_ADDIDATA,
		PCI_DEVICE_ID_ADDIDATA_APCI7420_2,
		PCI_ANY_ID,
		PCI_ANY_ID,
		0,
		0,
		pbn_b0_2_115200 },

	{	PCI_VENDOR_ID_ADDIDATA,
		PCI_DEVICE_ID_ADDIDATA_APCI7300_2,
		PCI_ANY_ID,
		PCI_ANY_ID,
		0,
		0,
		pbn_b0_1_115200 },

	{	PCI_VENDOR_ID_ADDIDATA,
		PCI_DEVICE_ID_ADDIDATA_APCI7500_3,
		PCI_ANY_ID,
		PCI_ANY_ID,
		0,
		0,
		pbn_b0_4_115200 },

	{	PCI_VENDOR_ID_ADDIDATA,
		PCI_DEVICE_ID_ADDIDATA_APCI7420_3,
		PCI_ANY_ID,
		PCI_ANY_ID,
		0,
		0,
		pbn_b0_2_115200 },

	{	PCI_VENDOR_ID_ADDIDATA,
		PCI_DEVICE_ID_ADDIDATA_APCI7300_3,
		PCI_ANY_ID,
		PCI_ANY_ID,
		0,
		0,
		pbn_b0_1_115200 },

	{	PCI_VENDOR_ID_ADDIDATA,
		PCI_DEVICE_ID_ADDIDATA_APCI7800_3,
		PCI_ANY_ID,
		PCI_ANY_ID,
		0,
		0,
		pbn_b0_8_115200 },

	{	PCI_VENDOR_ID_ADDIDATA,
		PCI_DEVICE_ID_ADDIDATA_APCIe7500,
		PCI_ANY_ID,
		PCI_ANY_ID,
		0,
		0,
		pbn_ADDIDATA_PCIe_4_3906250 },

	{	PCI_VENDOR_ID_ADDIDATA,
		PCI_DEVICE_ID_ADDIDATA_APCIe7420,
		PCI_ANY_ID,
		PCI_ANY_ID,
		0,
		0,
		pbn_ADDIDATA_PCIe_2_3906250 },

	{	PCI_VENDOR_ID_ADDIDATA,
		PCI_DEVICE_ID_ADDIDATA_APCIe7300,
		PCI_ANY_ID,
		PCI_ANY_ID,
		0,
		0,
		pbn_ADDIDATA_PCIe_1_3906250 },

	{	PCI_VENDOR_ID_ADDIDATA,
		PCI_DEVICE_ID_ADDIDATA_APCIe7800,
		PCI_ANY_ID,
		PCI_ANY_ID,
		0,
		0,
		pbn_ADDIDATA_PCIe_8_3906250 },

	{	PCI_VENDOR_ID_NETMOS, PCI_DEVICE_ID_NETMOS_9835,
		PCI_VENDOR_ID_IBM, 0x0299,
		0, 0, pbn_b0_bt_2_115200 },

	/*
	 * other NetMos 9835 devices are most likely handled by the
	 * parport_serial driver, check drivers/parport/parport_serial.c
	 * before adding them here.
	 */

	{	PCI_VENDOR_ID_NETMOS, PCI_DEVICE_ID_NETMOS_9901,
		0xA000, 0x1000,
		0, 0, pbn_b0_1_115200 },

	/* the 9901 is a rebranded 9912 */
	{	PCI_VENDOR_ID_NETMOS, PCI_DEVICE_ID_NETMOS_9912,
		0xA000, 0x1000,
		0, 0, pbn_b0_1_115200 },

	{	PCI_VENDOR_ID_NETMOS, PCI_DEVICE_ID_NETMOS_9922,
		0xA000, 0x1000,
		0, 0, pbn_b0_1_115200 },

	{	PCI_VENDOR_ID_NETMOS, PCI_DEVICE_ID_NETMOS_9904,
		0xA000, 0x1000,
		0, 0, pbn_b0_1_115200 },

	{	PCI_VENDOR_ID_NETMOS, PCI_DEVICE_ID_NETMOS_9900,
		0xA000, 0x1000,
		0, 0, pbn_b0_1_115200 },

	{	PCI_VENDOR_ID_NETMOS, PCI_DEVICE_ID_NETMOS_9900,
		0xA000, 0x3002,
		0, 0, pbn_NETMOS9900_2s_115200 },

	/*
	 * Best Connectivity and Rosewill PCI Multi I/O cards
	 */

	{	PCI_VENDOR_ID_NETMOS, PCI_DEVICE_ID_NETMOS_9865,
		0xA000, 0x1000,
		0, 0, pbn_b0_1_115200 },

	{	PCI_VENDOR_ID_NETMOS, PCI_DEVICE_ID_NETMOS_9865,
		0xA000, 0x3002,
		0, 0, pbn_b0_bt_2_115200 },

	{	PCI_VENDOR_ID_NETMOS, PCI_DEVICE_ID_NETMOS_9865,
		0xA000, 0x3004,
		0, 0, pbn_b0_bt_4_115200 },
	/* Intel CE4100 */
	{	PCI_VENDOR_ID_INTEL, PCI_DEVICE_ID_INTEL_CE4100_UART,
		PCI_ANY_ID,  PCI_ANY_ID, 0, 0,
		pbn_ce4100_1_115200 },
	/* Intel BayTrail */
	{	PCI_VENDOR_ID_INTEL, PCI_DEVICE_ID_INTEL_BYT_UART1,
		PCI_ANY_ID,  PCI_ANY_ID,
		PCI_CLASS_COMMUNICATION_SERIAL << 8, 0xff0000,
		pbn_byt },
	{	PCI_VENDOR_ID_INTEL, PCI_DEVICE_ID_INTEL_BYT_UART2,
		PCI_ANY_ID,  PCI_ANY_ID,
		PCI_CLASS_COMMUNICATION_SERIAL << 8, 0xff0000,
		pbn_byt },
	{	PCI_VENDOR_ID_INTEL, PCI_DEVICE_ID_INTEL_BSW_UART1,
		PCI_ANY_ID,  PCI_ANY_ID,
		PCI_CLASS_COMMUNICATION_SERIAL << 8, 0xff0000,
		pbn_byt },
	{	PCI_VENDOR_ID_INTEL, PCI_DEVICE_ID_INTEL_BSW_UART2,
		PCI_ANY_ID,  PCI_ANY_ID,
		PCI_CLASS_COMMUNICATION_SERIAL << 8, 0xff0000,
		pbn_byt },

	/*
	 * Intel Quark x1000
	 */
	{	PCI_VENDOR_ID_INTEL, PCI_DEVICE_ID_INTEL_QRK_UART,
		PCI_ANY_ID, PCI_ANY_ID, 0, 0,
		pbn_qrk },
	/*
	 * Cronyx Omega PCI
	 */
	{	PCI_VENDOR_ID_PLX, PCI_DEVICE_ID_PLX_CRONYX_OMEGA,
		PCI_ANY_ID, PCI_ANY_ID, 0, 0,
		pbn_omegapci },

	/*
	 * Broadcom TruManage
	 */
	{	PCI_VENDOR_ID_BROADCOM, PCI_DEVICE_ID_BROADCOM_TRUMANAGE,
		PCI_ANY_ID, PCI_ANY_ID, 0, 0,
		pbn_brcm_trumanage },

	/*
	 * AgeStar as-prs2-009
	 */
	{	PCI_VENDOR_ID_AGESTAR, PCI_DEVICE_ID_AGESTAR_9375,
		PCI_ANY_ID, PCI_ANY_ID,
		0, 0, pbn_b0_bt_2_115200 },

	/*
	 * WCH CH353 series devices: The 2S1P is handled by parport_serial
	 * so not listed here.
	 */
	{	PCI_VENDOR_ID_WCH, PCI_DEVICE_ID_WCH_CH353_4S,
		PCI_ANY_ID, PCI_ANY_ID,
		0, 0, pbn_b0_bt_4_115200 },

	{	PCI_VENDOR_ID_WCH, PCI_DEVICE_ID_WCH_CH353_2S1PF,
		PCI_ANY_ID, PCI_ANY_ID,
		0, 0, pbn_b0_bt_2_115200 },

	{	PCI_VENDOR_ID_WCH, PCI_DEVICE_ID_WCH_CH352_2S,
		PCI_ANY_ID, PCI_ANY_ID,
		0, 0, pbn_b0_bt_2_115200 },

	{	PCIE_VENDOR_ID_WCH, PCIE_DEVICE_ID_WCH_CH384_4S,
		PCI_ANY_ID, PCI_ANY_ID,
		0, 0, pbn_wch384_4 },

	/*
	 * Commtech, Inc. Fastcom adapters
	 */
	{	PCI_VENDOR_ID_COMMTECH, PCI_DEVICE_ID_COMMTECH_4222PCI335,
		PCI_ANY_ID, PCI_ANY_ID,
		0,
		0, pbn_b0_2_1152000_200 },
	{	PCI_VENDOR_ID_COMMTECH, PCI_DEVICE_ID_COMMTECH_4224PCI335,
		PCI_ANY_ID, PCI_ANY_ID,
		0,
		0, pbn_b0_4_1152000_200 },
	{	PCI_VENDOR_ID_COMMTECH, PCI_DEVICE_ID_COMMTECH_2324PCI335,
		PCI_ANY_ID, PCI_ANY_ID,
		0,
		0, pbn_b0_4_1152000_200 },
	{	PCI_VENDOR_ID_COMMTECH, PCI_DEVICE_ID_COMMTECH_2328PCI335,
		PCI_ANY_ID, PCI_ANY_ID,
		0,
		0, pbn_b0_8_1152000_200 },
	{	PCI_VENDOR_ID_COMMTECH, PCI_DEVICE_ID_COMMTECH_4222PCIE,
		PCI_ANY_ID, PCI_ANY_ID,
		0,
		0, pbn_exar_XR17V352 },
	{	PCI_VENDOR_ID_COMMTECH, PCI_DEVICE_ID_COMMTECH_4224PCIE,
		PCI_ANY_ID, PCI_ANY_ID,
		0,
		0, pbn_exar_XR17V354 },
	{	PCI_VENDOR_ID_COMMTECH, PCI_DEVICE_ID_COMMTECH_4228PCIE,
		PCI_ANY_ID, PCI_ANY_ID,
		0,
		0, pbn_exar_XR17V358 },

	/* Fintek PCI serial cards */
	{ PCI_DEVICE(0x1c29, 0x1104), .driver_data = pbn_fintek_4 },
	{ PCI_DEVICE(0x1c29, 0x1108), .driver_data = pbn_fintek_8 },
	{ PCI_DEVICE(0x1c29, 0x1112), .driver_data = pbn_fintek_12 },

	/*
	 * These entries match devices with class COMMUNICATION_SERIAL,
	 * COMMUNICATION_MODEM or COMMUNICATION_MULTISERIAL
	 */
	{	PCI_ANY_ID, PCI_ANY_ID,
		PCI_ANY_ID, PCI_ANY_ID,
		PCI_CLASS_COMMUNICATION_SERIAL << 8,
		0xffff00, pbn_default },
	{	PCI_ANY_ID, PCI_ANY_ID,
		PCI_ANY_ID, PCI_ANY_ID,
		PCI_CLASS_COMMUNICATION_MODEM << 8,
		0xffff00, pbn_default },
	{	PCI_ANY_ID, PCI_ANY_ID,
		PCI_ANY_ID, PCI_ANY_ID,
		PCI_CLASS_COMMUNICATION_MULTISERIAL << 8,
		0xffff00, pbn_default },
	{ 0, }
};

static pci_ers_result_t serial8250_io_error_detected(struct pci_dev *dev,
						pci_channel_state_t state)
{
	struct serial_private *priv = pci_get_drvdata(dev);

	if (state == pci_channel_io_perm_failure)
		return PCI_ERS_RESULT_DISCONNECT;

	if (priv)
		pciserial_suspend_ports(priv);

	pci_disable_device(dev);

	return PCI_ERS_RESULT_NEED_RESET;
}

static pci_ers_result_t serial8250_io_slot_reset(struct pci_dev *dev)
{
	int rc;

	rc = pci_enable_device(dev);

	if (rc)
		return PCI_ERS_RESULT_DISCONNECT;

	pci_restore_state(dev);
	pci_save_state(dev);

	return PCI_ERS_RESULT_RECOVERED;
}

static void serial8250_io_resume(struct pci_dev *dev)
{
	struct serial_private *priv = pci_get_drvdata(dev);

	if (priv)
		pciserial_resume_ports(priv);
}

static const struct pci_error_handlers serial8250_err_handler = {
	.error_detected = serial8250_io_error_detected,
	.slot_reset = serial8250_io_slot_reset,
	.resume = serial8250_io_resume,
};

static struct pci_driver serial_pci_driver = {
	.name		= "serial",
	.probe		= pciserial_init_one,
	.remove		= pciserial_remove_one,
#ifdef CONFIG_PM
	.suspend	= pciserial_suspend_one,
	.resume		= pciserial_resume_one,
#endif
	.id_table	= serial_pci_tbl,
	.err_handler	= &serial8250_err_handler,
};

module_pci_driver(serial_pci_driver);

MODULE_LICENSE("GPL");
MODULE_DESCRIPTION("Generic 8250/16x50 PCI serial probe module");
MODULE_DEVICE_TABLE(pci, serial_pci_tbl);<|MERGE_RESOLUTION|>--- conflicted
+++ resolved
@@ -1815,11 +1815,7 @@
 }
 
 static int
-<<<<<<< HEAD
-pci_wch_ch382_setup(struct serial_private *priv,
-=======
 pci_wch_ch38x_setup(struct serial_private *priv,
->>>>>>> 59343cd7
                     const struct pciserial_board *board,
                     struct uart_8250_port *port, int idx)
 {
@@ -1884,10 +1880,7 @@
 
 #define PCIE_VENDOR_ID_WCH		0x1c00
 #define PCIE_DEVICE_ID_WCH_CH382_2S1P	0x3250
-<<<<<<< HEAD
-=======
 #define PCIE_DEVICE_ID_WCH_CH384_4S	0x3470
->>>>>>> 59343cd7
 
 /* Unknown vendors/cards - this should not be in linux/pci_ids.h */
 #define PCI_SUBDEVICE_ID_UNKNOWN_0x1584	0x1584
@@ -2579,19 +2572,12 @@
 		.subdevice	= PCI_ANY_ID,
 		.setup		= pci_wch_ch353_setup,
 	},
-<<<<<<< HEAD
-	/* WCH CH382 2S1P card (16750 clone) */
-=======
 	/* WCH CH382 2S1P card (16850 clone) */
->>>>>>> 59343cd7
 	{
 		.vendor         = PCIE_VENDOR_ID_WCH,
 		.device         = PCIE_DEVICE_ID_WCH_CH382_2S1P,
 		.subvendor      = PCI_ANY_ID,
 		.subdevice      = PCI_ANY_ID,
-<<<<<<< HEAD
-		.setup          = pci_wch_ch382_setup,
-=======
 		.setup          = pci_wch_ch38x_setup,
 	},
 	/* WCH CH384 4S card (16850 clone) */
@@ -2601,7 +2587,6 @@
 		.subvendor      = PCI_ANY_ID,
 		.subdevice      = PCI_ANY_ID,
 		.setup          = pci_wch_ch38x_setup,
->>>>>>> 59343cd7
 	},
 	/*
 	 * ASIX devices with FIFO bug
@@ -3720,10 +3705,7 @@
 	{ PCI_DEVICE(0x4348, 0x7053), }, /* WCH CH353 2S1P */
 	{ PCI_DEVICE(0x4348, 0x5053), }, /* WCH CH353 1S1P */
 	{ PCI_DEVICE(0x1c00, 0x3250), }, /* WCH CH382 2S1P */
-<<<<<<< HEAD
-=======
 	{ PCI_DEVICE(0x1c00, 0x3470), }, /* WCH CH384 4S */
->>>>>>> 59343cd7
 };
 
 /*
